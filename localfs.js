var fs = require("fs");
var net = require("net");
var childProcess = require("child_process");
var constants = require("constants");
var join = require("path").join;
var pathResolve = require("path").resolve;
var pathNormalize = require("path").normalize;
var dirname = require("path").dirname;
var basename = require("path").basename;
var Stream = require("stream").Stream;
var EventEmitter = require("events").EventEmitter;
var getMime = require("simple-mime")("application/octet-stream");
var vm = require("vm");
var exists = fs.exists || require("path").exists;
var crypto = require("crypto");
var os = require("os");

module.exports = function setup(fsOptions) {
    if (!fsOptions.nopty) {
        try {
            if (fsOptions.local) throw new Error();
            var pty = fsOptions.local ? require('pty.nw.js') : require('pty.js');
        } catch(e) {
            console.warn("unable to initialize " 
                + (fsOptions.local ? "pty.nw.js" : "pty.js") + ":");
            console.warn(e);
            pty = function(){};
        }
    }
    else {
        pty = function(){
            console.log("PTY is not supported.");
        };
    }
        
    // Get the separator char. In Node 0.8, we can use path.sep instead
    var pathSep = pathNormalize("/");
    
    var METAPATH   = fsOptions.metapath;
    var WSMETAPATH = fsOptions.wsmetapath;

    // Check and configure options
    var root = fsOptions.root;
    if (!root) throw new Error("root is a required option");
    root = pathNormalize(root);
    
    if (pathSep == "/" && root[0] !== "/") throw new Error("root path must start in /");
    if (root[root.length - 1] !== pathSep) root += pathSep;
    var base = root.substr(0, root.length - 1);
    // root = "/" doesn't work on windows
    if (pathSep == "\\" && root == pathSep) root = "";

    var umask = fsOptions.umask || 0750;
    if (fsOptions.hasOwnProperty('defaultEnv')) {
        fsOptions.defaultEnv.__proto__ = process.env;
    } else {
        fsOptions.defaultEnv = process.env;
    }

    // Storage for extension APIs
    var apis = {};
    // Storage for event handlers
    var handlers = {};

    // Export the API
    var vfs = {
        // File management
        resolve: resolve,
        stat: stat,
        readfile: readfile,
        readdir: readdir,
        mkfile: mkfile,
        mkdir: mkdir,
        mkdirP: mkdirP,
        rmfile: rmfile,
        rmdir: rmdir,
        rename: rename,
        copy: copy,
        symlink: symlink,

        // Retrieve Metadata
        metadata: metadata,

        // Wrapper around fs.watch or fs.watchFile
        watch: watch,

        // Network connection
        connect: connect,

        // Process Management
        spawn: spawn,
        pty: ptyspawn,
        execFile: execFile,

        // Basic async event emitter style API
        on: on,
        off: off,
        emit: emit,

        // Extending the API
        extend: extend,
        unextend: unextend,
        use: use
    };

////////////////////////////////////////////////////////////////////////////////

    // Realpath a file and check for access
    // callback(err, path)
    function resolvePath(path, options, callback) {
        if (!callback) {
            callback = options;
            options = {};
        }
        
        var alreadyRooted = options.alreadyRooted;
        var checkSymlinks = options.checkSymlinks === undefined ? true : options.checkSymlinks;
        
        if (checkSymlinks === undefined)
            checkSymlinks = true;
        if (path.substr(0, 2) == "~/")
            path = process.env.HOME + path.substr(1);
        else if (!alreadyRooted) 
            path = join(root, path);

        if (checkSymlinks && fsOptions.checkSymlinks) fs.realpath(path, check);
        else check(null, path);

        function check(err, path) {
            if (err) return callback(err);
            
            if (!options.nocheck) {
                if (!(path === base || path.substr(0, root.length) === root) && 
                  (path.substr(0, process.env.HOME.length) !== process.env.HOME)) {
                    err = new Error("EACCESS: '" + path + "' not in '" + root + "'");
                    err.code = "EACCESS";
                    return callback(err);
                }
            }
            callback(null, path);
        }
    }

    // A wrapper around fs.open that enforces permissions and gives extra data in
    // the callback. (err, path, fd, stat)
    function open(path, flags, mode, callback) {
        resolvePath(path, function (err, path) {
            if (err) return callback(err);
            fs.open(path, flags, mode, function (err, fd) {
                if (err) return callback(err);
                fs.fstat(fd, function (err, stat) {
                    if (err) return callback(err);
                    callback(null, path, fd, stat);
                });
            });
        });
    }

    // This helper function doesn't follow node conventions in the callback,
    // there is no err, only entry.
    function createStatEntry(file, fullpath, callback) {
        fs.lstat(fullpath, function (err, stat) {
            var entry = {
                name: file
            };

            if (err) {
                entry.err = err;
                return callback(entry);
            } else {
                entry.size = stat.size;
                entry.mtime = stat.mtime.valueOf();

                if (stat.isDirectory()) {
                    entry.mime = "inode/directory";
                } else if (stat.isBlockDevice()) entry.mime = "inode/blockdevice";
                else if (stat.isCharacterDevice()) entry.mime = "inode/chardevice";
                else if (stat.isSymbolicLink()) entry.mime = "inode/symlink";
                else if (stat.isFIFO()) entry.mime = "inode/fifo";
                else if (stat.isSocket()) entry.mime = "inode/socket";
                else {
                    entry.mime = getMime(fullpath);
                }

                if (!stat.isSymbolicLink()) {
                    return callback(entry);
                }
                fs.readlink(fullpath, function (err, link) {
                    if (entry.name == link) {
                        entry.linkStatErr = "ELOOP: recursive symlink";
                        return callback(entry);
                    }

                    if (err) {
                        entry.linkErr = err.stack;
                        return callback(entry);
                    }
                    entry.link = link;
                    resolvePath(pathResolve(dirname(fullpath), link), {alreadyRooted: true}, function (err, newpath) {
                      if (err) {
                          entry.linkStatErr = err;
                          return callback(entry);
                      }
                      createStatEntry(basename(newpath), newpath, function (linkStat) {
                          entry.linkStat = linkStat;
                          linkStat.fullPath = newpath.substr(base.length) || "/";
                          return callback(entry);
                      });
                    });
                });
            }
        });
    }

    // Common logic used by rmdir and rmfile
    function remove(path, fn, callback) {
        var meta = {};
        resolvePath(path, function (err, realpath) {
            if (err) return callback(err);
            fn(realpath, function (err) {
                if (err) return callback(err);
                
                // Remove metadata
                resolvePath(WSMETAPATH + path, function (err, realpath) {
                    if (err) return callback(null, meta);
                    
                    fn(realpath, function(){
                        return callback(null, meta);
                    });
                });
            });
        });
    }

////////////////////////////////////////////////////////////////////////////////

    function resolve(path, options, callback) {
        resolvePath(path, options, function (err, path) {
            if (err) return callback(err);
            callback(null, { path: path });
        });
    }

    function stat(path, options, callback) {

        // Make sure the parent directory is accessable
        resolvePath(dirname(path), function (err, dir) {
            if (err) return callback(err);
            var file = basename(path);
            path = join(dir, file);
            createStatEntry(file, path, function (entry) {
                if (entry.err) {
                    return callback(entry.err);
                }
                callback(null, entry);
            });
        });
    }
    
    function metadata(path, data, callback) {
        var dirpath = (path.substr(0,5) == "/_/_/" 
            ? METAPATH + dirname(path.substr(4))
            : WSMETAPATH + "/" + dirname(path));
        resolvePath(dirpath, function (err, dir) {
            if (err) return callback(err);
            
            var file = basename(path);
            path = join(dir, file);
            
            execFile("mkdir", { args: ["-p", dir] }, function(err){
                if (err) return callback(err);
                
                fs.writeFile(path, JSON.stringify(data), {}, function(err){
                    if (err) return callback(err);
                    callback(null, {});
                });
            });
        });
    }

    function readfile(path, options, callback) {

        var meta = {};

        open(path, "r", umask & 0666, function (err, path, fd, stat) {
            if (err) return callback(err);
            if (stat.isDirectory()) {
                fs.close(fd);
                err = new Error("EISDIR: Requested resource is a directory");
                err.code = "EISDIR";
                return callback(err);
            }

            // Basic file info
            meta.mime = getMime(path);
            meta.size = stat.size;
            meta.etag = calcEtag(stat);

            // ETag support
            if (stat.mtime % 1000 && options.etag === meta.etag) {
                meta.notModified = true;
                fs.close(fd);
                return callback(null, meta);
            }

            // Range support
            if (options.hasOwnProperty('range') && !(options.range.etag && options.range.etag !== meta.etag)) {
                var range = options.range;
                var start, end;
                if (range.hasOwnProperty("start")) {
                    start = range.start;
                    end = range.hasOwnProperty("end") ? range.end : meta.size - 1;
                }
                else {
                    if (range.hasOwnProperty("end")) {
                        start = meta.size - range.end;
                        end = meta.size - 1;
                    }
                    else {
                        meta.rangeNotSatisfiable = "Invalid Range";
                        fs.close(fd);
                        return callback(null, meta);
                    }
                }
                if (end < start || start < 0 || end >= stat.size) {
                    meta.rangeNotSatisfiable = "Range out of bounds";
                    fs.close(fd);
                    return callback(null, meta);
                }
                options.start = start;
                options.end = end;
                meta.size = end - start + 1;
                meta.partialContent = { start: start, end: end, size: stat.size };
            }

            // HEAD request support
            if (options.hasOwnProperty("head")) {
                fs.close(fd);
                return callback(null, meta);
            }

            // Read the file as a stream
            try {
                options.fd = fd;
                meta.stream = new fs.ReadStream(path, options);
            } catch (err) {
                fs.close(fd);
                return callback(err);
            }
            callback(null, meta);
        });
    }

    function readdir(path, options, callback) {
        var meta = {};

        resolvePath(path, function (err, path) {
            if (err) return callback(err);
            fs.stat(path, function (err, stat) {
                if (err) return callback(err);
                if (!stat.isDirectory()) {
                    err = new Error("ENOTDIR: Requested resource is not a directory");
                    err.code = "ENOTDIR";
                    return callback(err);
                }

                // ETag support
                meta.etag = calcEtag(stat);
                if (stat.mtime % 1000 && options.etag === meta.etag) {
                    meta.notModified = true;
                    return callback(null, meta);
                }

                fs.readdir(path, function (err, files) {
                    if (err) return callback(err);
                    if (options.head) {
                        return callback(null, meta);
                    }
                    var stream = new Stream();
                    stream.readable = true;
                    var paused;
                    stream.pause = function () {
                        if (paused === true) return;
                        paused = true;
                    };
                    stream.resume = function () {
                        if (paused === false) return;
                        paused = false;
                        getNext();
                    };
                    meta.stream = stream;
                    callback(null, meta);
                    var index = 0;
                    stream.resume();
                    function getNext() {
                        if (index === files.length) return done();
                        var file = files[index++];
                        var fullpath = join(path, file);

                        createStatEntry(file, fullpath, function onStatEntry(entry) {
                            stream.emit("data", entry);

                            if (!paused) {
                                getNext();
                            }
                        });
                    }
                    function done() {
                        stream.emit("end");
                    }
                });
            });
        });
    }
    
    // This is used for creating / overwriting files.  It always creates a new tmp
    // file and then renames to the final destination.
    // It will copy the properties of the existing file is there is one.
    function mkfile(path, options, realCallback) {
        var meta = {};
        var called;
        var callback = function (err) {
            if (called) {
                if (err) {
                    if (meta.stream) meta.stream.emit("error", err);
                    else console.error(err.stack);
                }
                else if (meta.stream) meta.stream.emit("saved");
                return;
            }
            called = true;
            return realCallback(err, meta);
        };

        if (options.stream && !options.stream.readable) {
            return callback(new TypeError("options.stream must be readable."));
        }

        // Pause the input for now since we're not ready to write quite yet
        var readable = options.stream;
        if (readable) {
            if (readable.pause) readable.pause();
            var buffer = [];
            readable.on("data", onData);
            readable.on("end", onEnd);
        }

        function onData(chunk) {
            buffer.push(["data", chunk]);
        }
        function onEnd() {
            buffer.push(["end"]);
        }
        function error(err) {
            resume();
            if (tempPath) {
                fs.unlink(tempPath, callback.bind(null, err));
            }
            else
                return callback(err);
        }
        
        function resume() {
            if (readable) {
                // Stop buffering events and playback anything that happened.
                readable.removeListener("data", onData);
                readable.removeListener("end", onEnd);

                buffer.forEach(function (event) {
                    readable.emit.apply(readable, event);
                });
                // Resume the input stream if possible
                if (readable.resume) readable.resume();
            }
        }
        
        var tempPath;
        var resolvedPath = "";

        mkdir();

        function mkdir() {
            if (options.parents) {
                mkdirP(dirname(path), {}, function(err) {
                    if (err) return error(err);
                    resolve();
                });
            }
            else {
                resolve();
            }
        }

        // Make sure the user has access to the directory and get the real path.
        function resolve() {
            resolvePath(path, function (err, _resolvedPath) {
                if (err) {
                    if (err.code !== "ENOENT") {
                        return error(err);
                    }
                    // If checkSymlinks is on we'll get an ENOENT when creating a new file.
                    // In that case, just resolve the parent path and go from there.
                    resolvePath(dirname(path), function (err, dir) {
                        if (err) return error(err);
                        resolvedPath = join(dir, basename(path));
                        createTempFile();
                    });
                    return;
                }
                
                resolvedPath = _resolvedPath;
                createTempFile();
            });
        }
        
        
        function createTempFile() {
<<<<<<< HEAD
            tempPath = tmpFile(fsOptions.tmpdir, "." + basename(resolvedPath) + "-", "~");

=======
            tempPath = tmpFile(tmpdir(), "." + basename(resolvedPath) + "-", "~");
            
            var retries = 1;
>>>>>>> 069bf65d
            var mode = options.mode || umask & 0666;
            fs.stat(resolvedPath, function(err, stat) {
                if (err && err.code !== "ENOENT") return error(err);
                
                var uid = process.getuid ? process.getuid() : 0;
                var gid = process.getgid ? process.getgid() : 0;
                
                if (stat) {
                    mode = stat.mode & 0777;
                    uid = stat.uid;
                    gid = stat.gid;
                }

                if (!stat) {
                    // check if we can create a writable file
                    fs.open(resolvedPath, constants.O_CREAT | constants.O_APPEND, function(err, fd) {
                        if (err) return error(err);
                        
                        fs.close(fd, function(err) {
                            if (err) return error(err);
                            
                            fs.unlink(resolvedPath, function(err) {
                                if (err) return error(err);
                                
                                create();
                            });
                        });
                    });
                }
                else {
                    create();
                }
                
                function create() {
                    // node 0.8.x adds a "wx" shortcut, but since it's not in 0.6.x we use the
                    // longhand here.
                    var flags = constants.O_CREAT | constants.O_WRONLY | constants.O_EXCL;
                    fs.open(tempPath, flags, mode, function (err, fd) {
                        if (err) {
                            if (err.code === "ENOENT" && retries--)
                                return fs.mkdir(tmpdir(), create);
                            return error(err);
                        }
                        
                        fs.fchown(fd, uid, gid, function(err) {
                            fs.close(fd);
                            if (err) return error(err);
                            
                            pipe(fs.WriteStream(tempPath, {
                                encoding: options.encoding || null,
                                mode: mode
                            }));
                        });
                    });
                }
            });
        }

        function pipe(writable) {
            var hadError;
            
            if (readable) {
                readable.pipe(writable);
            }
            else {
                writable.on('open', function () {
                    if (hadError) return;
                    meta.stream = wrapStream(writable);
                    callback();
                });
            }
            writable.on('error', function (err) {
                hadError = true;
                error(err);
            });
            writable.on('close', function () {
                if (hadError) return;
                swap();
            });

            resume();
        }
        
        function wrapStream(stream) {
            var emitter = new EventEmitter();
            var wrapper = {};
            
            for (var key in stream) {
                if (key !== "on" && key !== "addListener") {
                    (function(key) {
                        Object.defineProperty(wrapper, key, {
                            get : function() { return stream[key] },
                            set : function(value){ stream[key] = value; },
                            enumerable : true,
                            configurable : true
                       });
                    })(key);
                }
            }
                    
            wrapper.on = wrapper.addListener = function(type, varargs) {
                if (type == "close")
                    return emitter.on.apply(emitter, arguments);
                else
                    return stream.on.apply(stream, arguments);
            };

            wrapper._close = function() {
                emitter.emit("close");
                wrapper.on = wrapper.addListener = stream.on.bind(stream);
            };
            
            return wrapper;
        }
        
        function swap() {
            fs.rename(tempPath, resolvedPath, function (err) {
                if (err && err.code == "EXDEV") {
                    // if $TEMP is on a different decive copy the file
                    copyFile(tempPath, resolvedPath, function(err) {
                        fs.unlink(tempPath, function() {});
                        if (err) return error(err);

                        if (meta.stream) meta.stream._close();
                        callback();
                    });
                    return;
                }
                if (err) return error(err);

                if (meta.stream) meta.stream._close();
                callback();
            });
        }
        
        function copyFile(source, target, callback) {
            var cbCalled = false;
            
            var rd = fs.createReadStream(source);
            rd.on("error", function(err) {
                done(err);
            });
            var wr = fs.createWriteStream(target);
            wr.on("error", function(err) {
                done(err);
            });
            wr.on("close", function(ex) {
                done();
            });
            rd.pipe(wr);
          
            function done(err) {
                if (!cbCalled) {
                    callback(err);
                    cbCalled = true;
                }
            }
        }
    }

    function mkdirP(path, options, callback) {
        resolvePath(path, { checkSymlinks: false}, function(err, dir) {
            if (err) return callback(err);
            
            exists(dir, function(exists) {
                if (exists) return callback(null, {}); 
                execFile("mkdir", { args: ["-p", dir] }, function(err) {
                    if (err && err.message.indexOf("exists") > -1)
                        callback({"code": "EEXIST", "message": err.message});
                    else
                        callback(null, {});
                });
            });
        });
    }

    function mkdir(path, options, callback) {
        var meta = {};
        
        if (options.parents)
            return mkdirP(path, options, callback);
            
        // Make sure the user has access to the parent directory and get the real path.
        resolvePath(dirname(path), function (err, dir) {
            if (err) return callback(err);
            path = join(dir, basename(path));
            fs.mkdir(path, function (err) {
                if (err) return callback(err);
                callback(null, meta);
            });
        });
    }

    function rmfile(path, options, callback) {
        remove(path, fs.unlink, callback);
    }

    function rmdir(path, options, callback) {
        if (options.recursive) {
            remove(path, function(path, callback) {
                execFile("rm", {args: ["-rf", path]}, callback);
            }, callback);
        }
        else {
            remove(path, fs.rmdir, callback);
        }
    }

    function rename(path, options, callback) {
        var from, to;
        if (options.from) {
            from = options.from; to = path;
        }
        else if (options.to) {
            from = path; to = options.to;
        }
        else {
            return callback(new Error("Must specify either options.from or options.to"));
        }
        var meta = {};
        // Get real path to source
        resolvePath(from, function (err, frompath) {
            if (err) return callback(err);
            // Get real path to target dir
            resolvePath(dirname(to), function (err, dir) {
                if (err) return callback(err);
                var topath = join(dir, basename(to));
                
                exists(topath, function(exists){
                    if (options.overwrite || !exists) {
                        // Rename the file
                        fs.rename(frompath, topath, function (err) {
                            if (err) return callback(err);
                            
                            // Rename metadata
                            if (options.metadata !== false) {
                                rename(WSMETAPATH + from, {
                                    to: WSMETAPATH + to,
                                    metadata: false
                                }, function(err){
                                    callback(null, meta);
                                });
                            }
                        });
                    }
                    else {
                        var err = new Error("File already exists.");
                        err.code = "EEXIST";
                        callback(err);
                    }
                });
            });
        });
    }

    function copy(path, options, callback) {
        var from, to;
        if (options.from) {
            from = options.from; to = path;
        }
        else if (options.to) {
            from = path; to = options.to;
        }
        else {
            return callback(new Error("Must specify either options.from or options.to"));
        }
        
        if (!options.overwrite) {
            resolvePath(to, function(err, path){
                if (err) {
                    if (err.code == "ENOENT")
                        return innerCopy(from, to);
                    
                    return callback(err);
                }
                
                fs.stat(path, function(err, stat){
                    if (!err && stat && !stat.err) {
                        // TODO: this logic should be pushed into the application code
                        var path = to.replace(/(?:\.([\d+]))?(\.[^\.]*)?$/, function(m, d, e){
                            return "." + (parseInt(d, 10)+1 || 1) + (e ? e : "");
                        });
                        
                        copy(from, {
                            to        : path, 
                            overwrite : false, 
                            recursive : options.recursive
                        }, callback);
                    }
                    else {
                        innerCopy(from, to);
                    }
                });
            });
        }
        else {
            innerCopy(from, to);
        }
        
        function innerCopy(from, to) {
            if (options.recursive) {
                resolvePath(from, function(err, rFrom){
                    resolvePath(to, function(err, rTo){
                        spawn("cp", {
                            args: [ "-a", rFrom, rTo ],
                            stdoutEncoding : "utf8",
                            stderrEncoding : "utf8",
                            stdinEncoding : "utf8"
                        }, function(err, child){
                            if (err) return callback(err);
                            
                            var proc = child.process;
                            proc.stderr.on("data", function(d){
                                if (d)
                                    callback(new Error(d));
                            });
                            proc.stdout.on("end", function() {
                                exists(rTo, function(exists) {
                                    if (exists)
                                        callback(null, { to: to, meta: null });
                                    else
                                        callback(new Error("Unknown Failure"));
                                });
                            });
                        });
                    });
                });
            }
            else {
                readfile(from, {}, function (err, meta) {
                    if (err) return callback(err);
                    mkfile(to, {stream: meta.stream}, function (err, meta) {
                        callback(err, {
                            to: to,
                            meta: meta
                        });
                    });
                });
            }
        }
    }

    function symlink(path, options, callback) {
        if (!options.target) return callback(new Error("options.target is required"));
        var meta = {};
        // Get real path to target dir
        resolvePath(dirname(path), function (err, dir) {
            if (err) return callback(err);
            path = join(dir, basename(path));
            
            resolvePath(options.target, function (err, target) {
                if (err) return callback(err);
                fs.symlink(target, path, function (err) {
                    if (err) return callback(err);
                    callback(null, meta);
                });
            });
        });
    }

    function WatcherWrapper(path, options){
        var listeners  = [];
        var persistent = options.persistent;
        var watcher;
        
        function watch(){
            if (options.file) {
                watcher = fs.watchFile(path, { persistent: false }, function () {});
                watcher.close = function () { fs.unwatchFile(path); };
            }
            else {
                watcher = fs.watch(path, { persistent: false }, function () {});
            }
            
            watcher.on("change", function(event, filename){
                listeners.forEach(function(fn){
                    fn(event, filename);
                });
                
                if (persistent !== false)
                    try{ 
                        watcher.close();
                        watch(); 
                    } catch(e) { }
            });
        }
        
        this.close = function(){
            watcher.close();
        }
        
        this.on = function(name, fn){
            if (name != "change")
                watcher.on.apply(watcher, arguments);
            else {
                listeners.push(fn)
            }
        }
        
        this.removeListener = function(name, fn){
            if (name != "change")
                watcher.removeListener.apply(watcher, arguments);
            else {
                listeners.splice(listeners.indexOf(fn), 1);
            }
        }
        
        watch();
    }

    function watch(path, options, callback) {
        var meta = {};
        resolvePath(path, function (err, path) {
            if (err) return callback(err);
            
            try {
                meta.watcher = new WatcherWrapper(path, options);
            } catch (e) {
                return callback(e);
            }
            
            callback(null, meta);
        });
    }

    function connect(port, options, callback) {
        var retries = options.hasOwnProperty('retries') ? options.retries : 5;
        var retryDelay = options.hasOwnProperty('retryDelay') ? options.retryDelay : 50;
        tryConnect();
        function tryConnect() {
            var socket = net.connect(port, process.env.OPENSHIFT_DIY_IP || "localhost", function () {
                if (options.hasOwnProperty('encoding')) {
                    socket.setEncoding(options.encoding);
                }
                callback(null, {stream:socket});
            });
            socket.once("error", function (err) {
                if (err.code === "ECONNREFUSED" && retries) {
                    setTimeout(tryConnect, retryDelay);
                    retries--;
                    retryDelay *= 2;
                    return;
                }
                return callback(err);
            });
        }
    }

    function spawn(executablePath, options, callback) {
        var args = options.args || [];

        if (options.hasOwnProperty('env')) {
            options.env.__proto__ = fsOptions.defaultEnv;
        } else {
            options.env = fsOptions.defaultEnv;
        }
        if (options.cwd && options.cwd.charAt(0) == "~")
            options.cwd = options.env.HOME + options.cwd.substr(1);
        
        resolvePath(executablePath, { 
            nocheck       : 1,
            alreadyRooted : true
        }, function(err, path){
            if (err) return callback(err);
            
            var child;
            try {
                child = childProcess.spawn(path, args, options);
            } catch (err) {
                return callback(err);
            }
            if (options.resumeStdin) child.stdin.resume();
            if (options.hasOwnProperty('stdoutEncoding')) {
                child.stdout.setEncoding(options.stdoutEncoding);
            }
            if (options.hasOwnProperty('stderrEncoding')) {
                child.stderr.setEncoding(options.stderrEncoding);
            }
            
            // node 0.10.x emits error events if the file does not exist
            child.on("error", function(err) {
              child.emit("exit", 127);
            });
    
            callback(null, {
                process: child
            });
        });
    }
    
    function ptyspawn(executablePath, options, callback) {
        var args = options.args || [];
        delete options.args;
        
        if (options.hasOwnProperty('env')) {
            options.env.__proto__ = fsOptions.defaultEnv;
        } else {
            options.env = fsOptions.defaultEnv;
        }
    
        // Pty is only reading from the object itself;
        var env = {};
        for (var prop in options.env) {
            if (prop == "TMUX") continue;
            env[prop] = options.env[prop];
        }
        options.env = env;
        if (options.cwd && options.cwd.charAt(0) == "~")
            options.cwd = env.HOME + options.cwd.substr(1);
        
        resolvePath(executablePath, { 
            nocheck       : 1,
            alreadyRooted : true
        }, function(err, path){
            if (err) return callback(err);
    
            var proc;
            try {
                proc = pty.spawn(path, args, options);
                proc.on("error", function(){
                    // Prevent PTY from throwing an error;
                    // I don't know how to test and the src is funky because
                    // it tests for .length < 2. Who is setting the other event?
                });
            } catch (err) {
                return callback(err);
            }
            
            callback(null, {
                pty: proc
            });
        });
    }

    function execFile(executablePath, options, callback) {
        if (options.hasOwnProperty('env')) {
            options.env.__proto__ = fsOptions.defaultEnv;
        } else {
            options.env = fsOptions.defaultEnv;
        }
        if (options.cwd && options.cwd.charAt(0) == "~")
            options.cwd = options.env.HOME + options.cwd.substr(1);
        
        resolvePath(executablePath, {
            nocheck       : 1,
            alreadyRooted : true
        }, function(err, path){
            if (err) return callback(err);
            
            childProcess.execFile(path, options.args || [], 
              options, function (err, stdout, stderr) {
                if (err) {
                    err.stderr = stderr;
                    err.stdout = stdout;
                    return callback(err);
                }
    
                callback(null, {
                    stdout: stdout,
                    stderr: stderr
                });
            });
        });
    }

    function on(name, handler, callback) {
        if (!handlers[name]) handlers[name] = [];
        handlers[name].push(handler);
        callback && callback();
    }

    function off(name, handler, callback) {
        var list = handlers[name];
        if (list) {
            var index = list.indexOf(handler);
            if (index >= 0) {
                list.splice(index, 1);
            }
        }
        callback && callback();
    }

    function emit(name, value, callback) {
        var list = handlers[name];
        if (list) {
            for (var i = 0, l = list.length; i < l; i++) {
                list[i](value);
            }
        }
        callback && callback();
    }

    function extend(name, options, callback) {

        var meta = {};
        // Pull from cache if it's already loaded.
        if (!options.redefine && apis.hasOwnProperty(name)) {
            var err = new Error("EEXIST: Extension API already defined for " + name);
            err.code = "EEXIST";
            return callback(err);
        }

        var fn;

        // The user can pass in a path to a file to require
        if (options.file) {
            try { fn = require(options.file); }
            catch (err) { return callback(err); }
            fn(vfs, onEvaluate);
        }

        // User can pass in code as a pre-buffered string
        else if (options.code) {
            try { fn = evaluate(options.code); }
            catch (err) { return callback(err); }
            fn(vfs, onEvaluate);
        }

        // Or they can provide a readable stream
        else if (options.stream) {
            consumeStream(options.stream, function (err, code) {
                if (err) return callback(err);
                var fn;
                try {
                    fn = evaluate(code);
                } catch(err) {
                    return callback(err);
                }
                fn(vfs, onEvaluate);
            });
        }

        else {
            return callback(new Error("must provide `file`, `code`, or `stream` when cache is empty for " + name));
        }

        function onEvaluate(err, exports) {
            if (err) {
                return callback(err);
            }
            exports.names = Object.keys(exports);
            exports.name = name;
            apis[name] = exports;
            meta.api = exports;
            callback(null, meta);
        }

    }

    function unextend(name, options, callback) {
        delete apis[name];
        callback(null, {});
    }

    function use(name, options, callback) {
        var api = apis[name];
        if (!api) {
            var err = new Error("ENOENT: There is no API extension named " + name);
            err.code = "ENOENT";
            return callback(err);
        }
        callback(null, {api:api});
    }

////////////////////////////////////////////////////////////////////////////////

    return vfs;

};

// Consume all data in a readable stream and call callback with full buffer.
function consumeStream(stream, callback) {
    var chunks = [];
    stream.on("data", onData);
    stream.on("end", onEnd);
    stream.on("error", onError);
    function onData(chunk) {
        chunks.push(chunk);
    }
    function onEnd() {
        cleanup();
        callback(null, chunks.join(""));
    }
    function onError(err) {
        cleanup();
        callback(err);
    }
    function cleanup() {
        stream.removeListener("data", onData);
        stream.removeListener("end", onEnd);
        stream.removeListener("error", onError);
    }
}

// node-style eval
function evaluate(code) {
    var exports = {};
    var module = { exports: exports };
    vm.runInNewContext(code, {
        require: require,
        exports: exports,
        module: module,
        console: console,
        global: global,
        process: process,
        Buffer: Buffer,
        setTimeout: setTimeout,
        clearTimeout: clearTimeout,
        setInterval: setInterval,
        clearInterval: clearInterval
    }, "dynamic-" + Date.now().toString(36), true);
    return module.exports;
}

// Calculate a proper etag from a nodefs stat object
function calcEtag(stat) {
  return (stat.isFile() ? '': 'W/') + '"' + (stat.ino || 0).toString(36) + "-" + stat.size.toString(36) + "-" + stat.mtime.valueOf().toString(36) + '"';
}

<<<<<<< HEAD
=======
var tmpdir = os.tmpdir || function() {
    return process.env.TMPDIR ||
        process.env.TMP ||
        process.env.TEMP ||
        "/tmp";
};

if (process.platform == "win32") {
    tmpdir = function() {return "/.temp"}
}

>>>>>>> 069bf65d
function uid(length) {
    return (crypto
        .randomBytes(length)
        .toString("base64")
        .slice(0, length)
        .replace(/[+\/]+/g, "")
    );
}

function tmpFile(baseDir, prefix, suffix) {
    return join(baseDir, [prefix || "", uid(20), suffix || ""].join(""));
}<|MERGE_RESOLUTION|>--- conflicted
+++ resolved
@@ -515,14 +515,9 @@
         
         
         function createTempFile() {
-<<<<<<< HEAD
             tempPath = tmpFile(fsOptions.tmpdir, "." + basename(resolvedPath) + "-", "~");
-
-=======
-            tempPath = tmpFile(tmpdir(), "." + basename(resolvedPath) + "-", "~");
             
             var retries = 1;
->>>>>>> 069bf65d
             var mode = options.mode || umask & 0666;
             fs.stat(resolvedPath, function(err, stat) {
                 if (err && err.code !== "ENOENT") return error(err);
@@ -1242,20 +1237,6 @@
   return (stat.isFile() ? '': 'W/') + '"' + (stat.ino || 0).toString(36) + "-" + stat.size.toString(36) + "-" + stat.mtime.valueOf().toString(36) + '"';
 }
 
-<<<<<<< HEAD
-=======
-var tmpdir = os.tmpdir || function() {
-    return process.env.TMPDIR ||
-        process.env.TMP ||
-        process.env.TEMP ||
-        "/tmp";
-};
-
-if (process.platform == "win32") {
-    tmpdir = function() {return "/.temp"}
-}
-
->>>>>>> 069bf65d
 function uid(length) {
     return (crypto
         .randomBytes(length)
