var fs = require("fs");
var net = require("net");
var childProcess = require("child_process");
var constants = require("constants");
var join = require("path").join;
var pathResolve = require("path").resolve;
var pathNormalize = require("path").normalize;
var dirname = require("path").dirname;
var basename = require("path").basename;
var Stream = require("stream").Stream;
var EventEmitter = require("events").EventEmitter;
var getMime = require("simple-mime")("application/octet-stream");
var vm = require("vm");
var exists = fs.exists || require("path").exists;
var crypto = require("crypto");
var os = require("os");

module.exports = function setup(fsOptions) {
    try {
        var pty = fsOptions.local ? require('pty.nw.js') : require('pty.js');
    } catch(e) {
        console.warn("unable to initialize pty.js", e);
        pty = function(){};
    }
    // Get the separator char. In Node 0.8, we can use path.sep instead
    var pathSep = pathNormalize("/");
    
    var METAPATH   = fsOptions.metapath;
    var WSMETAPATH = fsOptions.wsmetapath;

    // Check and configure options
    var root = fsOptions.root;
    if (!root) throw new Error("root is a required option");
    root = pathNormalize(root);
    
    if (pathSep == "/" && root[0] !== "/") throw new Error("root path must start in /");
    if (root[root.length - 1] !== pathSep) root += pathSep;
    var base = root.substr(0, root.length - 1);
    // root = "/" doesn't work on windows
    if (pathSep == "\\" && root == "/") root = "";

    var umask = fsOptions.umask || 0750;
    if (fsOptions.hasOwnProperty('defaultEnv')) {
        fsOptions.defaultEnv.__proto__ = process.env;
    } else {
        fsOptions.defaultEnv = process.env;
    }

    // Storage for extension APIs
    var apis = {};
    // Storage for event handlers
    var handlers = {};

    // Export the API
    var vfs = {
        // File management
        resolve: resolve,
        stat: stat,
        readfile: readfile,
        readdir: readdir,
        mkfile: mkfile,
        mkdir: mkdir,
        rmfile: rmfile,
        rmdir: rmdir,
        rename: rename,
        copy: copy,
        symlink: symlink,

        // Retrieve Metadata
        metadata: metadata,

        // Wrapper around fs.watch or fs.watchFile
        watch: watch,

        // Network connection
        connect: connect,

        // Process Management
        spawn: spawn,
        pty: ptyspawn,
        execFile: execFile,

        // Basic async event emitter style API
        on: on,
        off: off,
        emit: emit,

        // Extending the API
        extend: extend,
        unextend: unextend,
        use: use
    };

////////////////////////////////////////////////////////////////////////////////

    // Realpath a file and check for access
    // callback(err, path)
    function resolvePath(path, options, callback) {
        if (!callback) {
            callback = options;
            options = {};
        }
        
        var alreadyRooted = options.alreadyRooted;
        var checkSymlinks = options.checkSymlinks === undefined ? true : options.checkSymlinks;
        
        
        if (checkSymlinks === undefined)
            checkSymlinks = true;
        if (path.substr(0, 2) == "~/")
            path = process.env.HOME + path.substr(1);
        else if (!alreadyRooted) 
            path = join(root, path);

        if (checkSymlinks && fsOptions.checkSymlinks) fs.realpath(path, check);
        else check(null, path);

        function check(err, path) {
            if (err) return callback(err);
            if (!(path === base || path.substr(0, root.length) === root)) {
                err = new Error("EACCESS: '" + path + "' not in '" + root + "'");
                err.code = "EACCESS";
                return callback(err);
            }
            callback(null, path);
        }
    }

    // A wrapper around fs.open that enforces permissions and gives extra data in
    // the callback. (err, path, fd, stat)
    function open(path, flags, mode, callback) {
        resolvePath(path, function (err, path) {
            if (err) return callback(err);
            fs.open(path, flags, mode, function (err, fd) {
                if (err) return callback(err);
                fs.fstat(fd, function (err, stat) {
                    if (err) return callback(err);
                    callback(null, path, fd, stat);
                });
            });
        });
    }

    // This helper function doesn't follow node conventions in the callback,
    // there is no err, only entry.
    function createStatEntry(file, fullpath, callback) {
        fs.lstat(fullpath, function (err, stat) {
            var entry = {
                name: file
            };

            if (err) {
                entry.err = err;
                return callback(entry);
            } else {
                entry.size = stat.size;
                entry.mtime = stat.mtime.valueOf();

                if (stat.isDirectory()) {
                    entry.mime = "inode/directory";
                } else if (stat.isBlockDevice()) entry.mime = "inode/blockdevice";
                else if (stat.isCharacterDevice()) entry.mime = "inode/chardevice";
                else if (stat.isSymbolicLink()) entry.mime = "inode/symlink";
                else if (stat.isFIFO()) entry.mime = "inode/fifo";
                else if (stat.isSocket()) entry.mime = "inode/socket";
                else {
                    entry.mime = getMime(fullpath);
                }

                if (!stat.isSymbolicLink()) {
                    return callback(entry);
                }
                fs.readlink(fullpath, function (err, link) {
                    if (entry.name == link) {
                        entry.linkStatErr = "ELOOP: recursive symlink";
                        return callback(entry);
                    }

                    if (err) {
                        entry.linkErr = err.stack;
                        return callback(entry);
                    }
                    entry.link = link;
                    resolvePath(pathResolve(dirname(fullpath), link), {alreadyRooted: true}, function (err, newpath) {
                      if (err) {
                          entry.linkStatErr = err;
                          return callback(entry);
                      }
                      createStatEntry(basename(newpath), newpath, function (linkStat) {
                          entry.linkStat = linkStat;
                          linkStat.fullPath = newpath.substr(base.length) || "/";
                          return callback(entry);
                      });
                    });
                });
            }
        });
    }

    // Common logic used by rmdir and rmfile
    function remove(path, fn, callback) {
        var meta = {};
        resolvePath(path, function (err, realpath) {
            if (err) return callback(err);
            fn(realpath, function (err) {
                if (err) return callback(err);
                
                // Remove metadata
                resolvePath(WSMETAPATH + path, function (err, realpath) {
                    if (err) return callback(null, meta);
                    
                    fn(realpath, function(){
                        return callback(null, meta);
                    });
                });
            });
        });
    }

////////////////////////////////////////////////////////////////////////////////

    function resolve(path, options, callback) {
        resolvePath(path, options, function (err, path) {
            if (err) return callback(err);
            callback(null, { path: path });
        });
    }

    function stat(path, options, callback) {

        // Make sure the parent directory is accessable
        resolvePath(dirname(path), function (err, dir) {
            if (err) return callback(err);
            var file = basename(path);
            path = join(dir, file);
            createStatEntry(file, path, function (entry) {
                if (entry.err) {
                    return callback(entry.err);
                }
                callback(null, entry);
            });
        });
    }
    
    function metadata(path, data, callback) {
        var dirpath = (path.substr(0,5) == "/_/_/" 
            ? METAPATH + dirname(path.substr(4))
            : WSMETAPATH + "/" + dirname(path));
        resolvePath(dirpath, function (err, dir) {
            if (err) return callback(err);
            
            var file = basename(path);
            path = join(dir, file);
            
            execFile("mkdir", { args: ["-p", dir] }, function(err){
                if (err) return callback(err);
                
                fs.writeFile(path, JSON.stringify(data), {}, function(err){
                    if (err) return callback(err);
                    callback(null, {});
                });
            });
        });
    }

    function readfile(path, options, callback) {

        var meta = {};

        open(path, "r", umask & 0666, function (err, path, fd, stat) {
            if (err) return callback(err);
            if (stat.isDirectory()) {
                fs.close(fd);
                err = new Error("EISDIR: Requested resource is a directory");
                err.code = "EISDIR";
                return callback(err);
            }

            // Basic file info
            meta.mime = getMime(path);
            meta.size = stat.size;
            meta.etag = calcEtag(stat);

            // ETag support
            if (stat.mtime % 1000 && options.etag === meta.etag) {
                meta.notModified = true;
                fs.close(fd);
                return callback(null, meta);
            }

            // Range support
            if (options.hasOwnProperty('range') && !(options.range.etag && options.range.etag !== meta.etag)) {
                var range = options.range;
                var start, end;
                if (range.hasOwnProperty("start")) {
                    start = range.start;
                    end = range.hasOwnProperty("end") ? range.end : meta.size - 1;
                }
                else {
                    if (range.hasOwnProperty("end")) {
                        start = meta.size - range.end;
                        end = meta.size - 1;
                    }
                    else {
                        meta.rangeNotSatisfiable = "Invalid Range";
                        fs.close(fd);
                        return callback(null, meta);
                    }
                }
                if (end < start || start < 0 || end >= stat.size) {
                    meta.rangeNotSatisfiable = "Range out of bounds";
                    fs.close(fd);
                    return callback(null, meta);
                }
                options.start = start;
                options.end = end;
                meta.size = end - start + 1;
                meta.partialContent = { start: start, end: end, size: stat.size };
            }

            // HEAD request support
            if (options.hasOwnProperty("head")) {
                fs.close(fd);
                return callback(null, meta);
            }

            // Read the file as a stream
            try {
                options.fd = fd;
                meta.stream = new fs.ReadStream(path, options);
            } catch (err) {
                fs.close(fd);
                return callback(err);
            }
            callback(null, meta);
        });
    }

    function readdir(path, options, callback) {
        var meta = {};

        resolvePath(path, function (err, path) {
            if (err) return callback(err);
            fs.stat(path, function (err, stat) {
                if (err) return callback(err);
                if (!stat.isDirectory()) {
                    err = new Error("ENOTDIR: Requested resource is not a directory");
                    err.code = "ENOTDIR";
                    return callback(err);
                }

                // ETag support
                meta.etag = calcEtag(stat);
                if (stat.mtime % 1000 && options.etag === meta.etag) {
                    meta.notModified = true;
                    return callback(null, meta);
                }

                fs.readdir(path, function (err, files) {
                    if (err) return callback(err);
                    if (options.head) {
                        return callback(null, meta);
                    }
                    var stream = new Stream();
                    stream.readable = true;
                    var paused;
                    stream.pause = function () {
                        if (paused === true) return;
                        paused = true;
                    };
                    stream.resume = function () {
                        if (paused === false) return;
                        paused = false;
                        getNext();
                    };
                    meta.stream = stream;
                    callback(null, meta);
                    var index = 0;
                    stream.resume();
                    function getNext() {
                        if (index === files.length) return done();
                        var file = files[index++];
                        var fullpath = join(path, file);

                        createStatEntry(file, fullpath, function onStatEntry(entry) {
                            stream.emit("data", entry);

                            if (!paused) {
                                getNext();
                            }
                        });
                    }
                    function done() {
                        stream.emit("end");
                    }
                });
            });
        });
    }
    
    // This is used for creating / overwriting files.  It always creates a new tmp
    // file and then renames to the final destination.
    // It will copy the properties of the existing file is there is one.
    function mkfile(path, options, realCallback) {
        var meta = {};
        var called;
        var callback = function (err) {
            if (called) {
                if (err) {
                    if (meta.stream) meta.stream.emit("error", err);
                    else console.error(err.stack);
                }
                else if (meta.stream) meta.stream.emit("saved");
                return;
            }
            called = true;
            return realCallback(err, meta);
        };

        if (options.stream && !options.stream.readable) {
            return callback(new TypeError("options.stream must be readable."));
        }

        // Pause the input for now since we're not ready to write quite yet
        var readable = options.stream;
        if (readable) {
            if (readable.pause) readable.pause();
            var buffer = [];
            readable.on("data", onData);
            readable.on("end", onEnd);
        }

        function onData(chunk) {
            buffer.push(["data", chunk]);
        }
        function onEnd() {
            buffer.push(["end"]);
        }
        function error(err) {
            resume();
            if (tempPath) {
                fs.unlink(tempPath, callback.bind(null, err));
            }
            else
                return callback(err);
        }
        
        function resume() {
            if (readable) {
                // Stop buffering events and playback anything that happened.
                readable.removeListener("data", onData);
                readable.removeListener("end", onEnd);

                buffer.forEach(function (event) {
                    readable.emit.apply(readable, event);
                });
                // Resume the input stream if possible
                if (readable.resume) readable.resume();
            }            
        }
        
        var tempPath;
        var resolvedPath = "";

        mkdir();

        function mkdir() {
            if (options.parents) {
                mkdirP(dirname(path), {}, function(err) {
                    if (err) return error(err);
                    resolve();
                });
            }
            else {
                resolve();
            }
        }

        // Make sure the user has access to the directory and get the real path.
        function resolve() {
            resolvePath(path, function (err, _resolvedPath) {
                if (err) {
                    if (err.code !== "ENOENT") {
                        return error(err);
                    }
                    // If checkSymlinks is on we'll get an ENOENT when creating a new file.
                    // In that case, just resolve the parent path and go from there.
                    resolvePath(dirname(path), function (err, dir) {
                        if (err) return error(err);
                        resolvedPath = join(dir, basename(path));
                        createTempFile();
                    });
                    return;
                }
                
                resolvedPath = _resolvedPath;
                createTempFile();
            });
        }
        
        
        function createTempFile() {
            tempPath = tmpFile(tmpdir(), "." + basename(resolvedPath) + "-", "~");

            var mode = options.mode || umask & 0666;
            fs.stat(resolvedPath, function(err, stat) {
                if (err && err.code !== "ENOENT") return error(err);
                
                var uid = process.getuid();
                var gid = process.getgid();
                
                if (stat) {
                    mode = stat.mode & 0777;
                    uid = stat.uid;
                    gid = stat.gid;
                }

                if (!stat) {
                    // check if we can create a writable file
                    fs.open(resolvedPath, constants.O_CREAT | constants.O_APPEND, function(err, fd) {
                        if (err) return error(err);
                        
                        fs.close(fd, function(err) {
                            if (err) return error(err);
                            
                            fs.unlink(resolvedPath, function(err) {
                                if (err) return error(err);
                                
                                create();
                            });
                        });
                    });
                }
                else {
                    create();
                }
                
                function create() {
                    // node 0.8.x adds a "wx" shortcut, but since it's not in 0.6.x we use the
                    // longhand here.
                    var flags = constants.O_CREAT | constants.O_WRONLY | constants.O_EXCL;
                    fs.open(tempPath, flags, mode, function (err, fd) {
                        if (err) return error(err);
                        
                        fs.fchown(fd, uid, gid, function(err) {
                            fs.close(fd);
                            if (err) return error(err);
                            
                            pipe(fs.WriteStream(tempPath, {
                                encoding: options.encoding || null,
                                mode: mode
                            }));
                        });
                    });
                }
            });
        }

        function pipe(writable) {
            var hadError;
            
            if (readable) {
                readable.pipe(writable);
            }
            else {
                writable.on('open', function () {
                    if (hadError) return;
                    meta.stream = wrapStream(writable);
                    callback();
                });
            }
            writable.on('error', function (err) {
                hadError = true;
                error(err);
            });
            writable.on('close', function () {
                if (hadError) return;
                swap();
            });

            resume();
        }
        
        function wrapStream(stream) {
            var emitter = new EventEmitter();
            var wrapper = {};
            
            for (var key in stream) {
                if (key !== "on" && key !== "addListener") {
                    (function(key) {
                        Object.defineProperty(wrapper, key, {
                            get : function() { return stream[key] },
                            set : function(value){ stream[key] = value; },
                            enumerable : true,
                            configurable : true
                       });
                    })(key);
                }
            }
                    
            wrapper.on = wrapper.addListener = function(type, varargs) {
                if (type == "close")
                    return emitter.on.apply(emitter, arguments);
                else
                    return stream.on.apply(stream, arguments);
            };

            wrapper._close = function() {
                emitter.emit("close");
                wrapper.on = wrapper.addListener = stream.on.bind(stream);
            };
            
            return wrapper;
        }
        
        function swap() {
            fs.rename(tempPath, resolvedPath, function (err) {
                if (err && err.code == "EXDEV") {
                    // if $TEMP is on a different decive copy the file
                    copyFile(tempPath, resolvedPath, function(err) {
                        fs.unlink(tempPath, function() {});
                        if (err) return error(err);

                        if (meta.stream) meta.stream._close();
                        callback();
                    });
                    return;
                }
                if (err) return error(err);

                if (meta.stream) meta.stream._close();
                callback();
            });
        }
        
        function copyFile(source, target, callback) {
            var cbCalled = false;
            
            var rd = fs.createReadStream(source);
            rd.on("error", function(err) {
                done(err);
            });
            var wr = fs.createWriteStream(target);
            wr.on("error", function(err) {
                done(err);
            });
            wr.on("close", function(ex) {
                done();
            });
            rd.pipe(wr);
          
            function done(err) {
                if (!cbCalled) {
                    callback(err);
                    cbCalled = true;
                }
            }
        }
    }

    function mkdirP(path, options, callback) {
        resolvePath(path, { checkSymlinks: false}, function(err, dir) {
            exists(dir, function(exists) {
                if (exists) return callback(null, {}); 
                execFile("mkdir", { args: ["-p", dir] }, function(err) {
                    if (err && err.message.indexOf("exists") > -1)
                        callback({"code": "EEXIST", "message": err.message});
                    else
                        callback(null, {});
                });
            });
        });
    }

    function mkdir(path, options, callback) {
        var meta = {};
        
        if (options.parents)
            return mkdirP(path, options, callback);
            
        // Make sure the user has access to the parent directory and get the real path.
        resolvePath(dirname(path), function (err, dir) {
            if (err) return callback(err);
            path = join(dir, basename(path));
            fs.mkdir(path, function (err) {
                if (err) return callback(err);
                callback(null, meta);
            });
        });
    }

    function rmfile(path, options, callback) {
        remove(path, fs.unlink, callback);
    }

    function rmdir(path, options, callback) {
        if (options.recursive) {
            remove(path, function(path, callback) {
                execFile("rm", {args: ["-rf", path]}, callback);
            }, callback);
        }
        else {
            remove(path, fs.rmdir, callback);
        }
    }

    function rename(path, options, callback) {
        var from, to;
        if (options.from) {
            from = options.from; to = path;
        }
        else if (options.to) {
            from = path; to = options.to;
        }
        else {
            return callback(new Error("Must specify either options.from or options.to"));
        }
        var meta = {};
        // Get real path to source
        resolvePath(from, function (err, frompath) {
            if (err) return callback(err);
            // Get real path to target dir
            resolvePath(dirname(to), function (err, dir) {
                if (err) return callback(err);
                var topath = join(dir, basename(to));
                
                exists(topath, function(exists){
                    if (options.overwrite || !exists) {
                        // Rename the file
                        fs.rename(frompath, topath, function (err) {
                            if (err) return callback(err);
                            
                            // Rename metadata
                            if (options.metadata !== false) {
                                rename(WSMETAPATH + from, {
                                    to: WSMETAPATH + to,
                                    metadata: false
                                }, function(err){
                                    callback(null, meta);
                                });
                            }
                        });
                    }
                    else {
                        var err = new Error("File already exists.");
                        err.code = "EEXIST";
                        callback(err);
                    }
                });
            });
        });
    }

    function copy(path, options, callback) {
        var from, to;
        if (options.from) {
            from = options.from; to = path;
        }
        else if (options.to) {
            from = path; to = options.to;
        }
        else {
            return callback(new Error("Must specify either options.from or options.to"));
        }
        
        if (!options.overwrite) {
            resolvePath(to, function(err, path){
<<<<<<< HEAD
                if (err) {
                    if (err.code == "ENOENT")
                        return innerCopy(from, to);
=======
                if (err && err.code == "ENOENT")
                    return innerCopy(from, to);
                    
                if (err) 
>>>>>>> b2ec09ce
                    return callback(err);
                }
                
                fs.stat(path, function(err, stat){
                    if (!err && stat && !stat.err) {
                        // TODO: this logic should be pushed into the application code
                        var path = to.replace(/(?:\.([\d+]))?(\.[^\.]*)?$/, function(m, d, e){
                            return "." + (parseInt(d, 10)+1 || 1) + (e ? e : "");
                        });
                        
                        copy(from, {
                            to        : path, 
                            overwrite : false, 
                            recursive : options.recursive
                        }, callback);
                    }
                    else {
                        innerCopy(from, to);
                    }
                });
            });
        }
        else {
            innerCopy(from, to);
        }
        
        function innerCopy(from, to) {
            if (options.recursive) {
                resolvePath(from, function(err, rFrom){
                    resolvePath(to, function(err, rTo){
                        spawn("cp", {
                            args: [ "-a", rFrom, rTo ],
                            stdoutEncoding : "utf8",
                            stderrEncoding : "utf8",
                            stdinEncoding : "utf8"
                        }, function(err, child){
                            if (err) return callback(err);
                            
                            var proc = child.process;
                            proc.stderr.on("data", function(d){
                                if (d)
                                    callback(new Error(d));
                            });
                            proc.stdout.on("end", function() {
                                exists(rTo, function(exists) {
                                    if (exists)
                                        callback(null, { to: to, meta: null });
                                    else
                                        callback(new Error("Unknown Failure"));
                                });
                            });
                        });
                    });
                });
            }
            else {
                readfile(from, {}, function (err, meta) {
                    if (err) return callback(err);
                    mkfile(to, {stream: meta.stream}, function (err, meta) {
                        callback(err, {
                            to: to,
                            meta: meta
                        });
                    });
                });
            }
        }
    }

    function symlink(path, options, callback) {
        if (!options.target) return callback(new Error("options.target is required"));
        var meta = {};
        // Get real path to target dir
        resolvePath(dirname(path), function (err, dir) {
            if (err) return callback(err);
            path = join(dir, basename(path));
            
            resolvePath(options.target, function (err, target) {
                if (err) return callback(err);
                fs.symlink(target, path, function (err) {
                    if (err) return callback(err);
                    callback(null, meta);
                });
            });
        });
    }

    function WatcherWrapper(path, options){
        var listeners  = [];
        var persistent = options.persistent;
        var watcher;
        
        function watch(){
            if (options.file) {
                watcher = fs.watchFile(path, { persistent: false }, function () {});
                watcher.close = function () { fs.unwatchFile(path); };
            }
            else {
                watcher = fs.watch(path, { persistent: false }, function () {});
            }
            
            watcher.on("change", function(event, filename){
                listeners.forEach(function(fn){
                    fn(event, filename);
                });
                
                if (persistent !== false)
                    try{ 
                        watcher.close();
                        watch(); 
                    } catch(e) { }
            });
        }
        
        this.close = function(){
            watcher.close();
        }
        
        this.on = function(name, fn){
            if (name != "change")
                watcher.on.apply(watcher, arguments);
            else {
                listeners.push(fn)
            }
        }
        
        this.removeListener = function(name, fn){
            if (name != "change")
                watcher.removeListener.apply(watcher, arguments);
            else {
                listeners.splice(listeners.indexOf(fn), 1);
            }
        }
        
        watch();
    }

    function watch(path, options, callback) {
        var meta = {};
        resolvePath(path, function (err, path) {
            if (err) return callback(err);
            
            try {
                meta.watcher = new WatcherWrapper(path, options);
            } catch (e) {
                return callback(e);
            }
            
            callback(null, meta);
        });
    }

    function connect(port, options, callback) {
        var retries = options.hasOwnProperty('retries') ? options.retries : 5;
        var retryDelay = options.hasOwnProperty('retryDelay') ? options.retryDelay : 50;
        tryConnect();
        function tryConnect() {
            var socket = net.connect(port, process.env.OPENSHIFT_DIY_IP || "localhost", function () {
                if (options.hasOwnProperty('encoding')) {
                    socket.setEncoding(options.encoding);
                }
                callback(null, {stream:socket});
            });
            socket.once("error", function (err) {
                if (err.code === "ECONNREFUSED" && retries) {
                    setTimeout(tryConnect, retryDelay);
                    retries--;
                    retryDelay *= 2;
                    return;
                }
                return callback(err);
            });
        }
    }

    function spawn(executablePath, options, callback) {
        var args = options.args || [];

        if (options.hasOwnProperty('env')) {
            options.env.__proto__ = fsOptions.defaultEnv;
        } else {
            options.env = fsOptions.defaultEnv;
        }
        
        var child;
        try {
            child = childProcess.spawn(executablePath, args, options);
        } catch (err) {
            return callback(err);
        }
        if (options.resumeStdin) child.stdin.resume();
        if (options.hasOwnProperty('stdoutEncoding')) {
            child.stdout.setEncoding(options.stdoutEncoding);
        }
        if (options.hasOwnProperty('stderrEncoding')) {
            child.stderr.setEncoding(options.stderrEncoding);
        }
        
        // node 0.10.x emits error events if the file does not exist
        child.on("error", function(err) {
          child.emit("exit", 127);
        });

        callback(null, {
            process: child
        });
    }
    
    function ptyspawn(executablePath, options, callback) {
        var args = options.args || [];
        delete options.args;
        
        if (options.hasOwnProperty('env')) {
            options.env.__proto__ = fsOptions.defaultEnv;
        } else {
            options.env = fsOptions.defaultEnv;
        }
        
        // Pty is only reading from the object itself;
        var env = {};
        for (var prop in options.env) {
            if (prop == "TMUX") continue;
            env[prop] = options.env[prop];
        }
        options.env = env;
        if (options.cwd && options.cwd.charAt(0) == "~")
            options.cwd = env.HOME + options.cwd.substr(1);

        var proc;
        try {
            proc = pty.spawn(executablePath, args, options);
            proc.on("error", function(){
                // Prevent PTY from throwing an error;
                // I don't know how to test and the src is funky because
                // it tests for .length < 2. Who is setting the other event?
            });
        } catch (err) {
            return callback(err);
        }
        
        callback(null, {
            pty: proc
        });
    }

    function execFile(executablePath, options, callback) {

        if (options.hasOwnProperty('env')) {
            options.env.__proto__ = fsOptions.defaultEnv;
        } else {
            options.env = fsOptions.defaultEnv;
        }
        
        childProcess.execFile(executablePath, options.args || [], options, function (err, stdout, stderr) {
            if (err) {
                err.stderr = stderr;
                err.stdout = stdout;
                return callback(err);
            }

            callback(null, {
                stdout: stdout,
                stderr: stderr
            });
        });
    }

    function on(name, handler, callback) {
        if (!handlers[name]) handlers[name] = [];
        handlers[name].push(handler);
        callback && callback();
    }

    function off(name, handler, callback) {
        var list = handlers[name];
        if (list) {
            var index = list.indexOf(handler);
            if (index >= 0) {
                list.splice(index, 1);
            }
        }
        callback && callback();
    }

    function emit(name, value, callback) {
        var list = handlers[name];
        if (list) {
            for (var i = 0, l = list.length; i < l; i++) {
                list[i](value);
            }
        }
        callback && callback();
    }

    function extend(name, options, callback) {

        var meta = {};
        // Pull from cache if it's already loaded.
        if (!options.redefine && apis.hasOwnProperty(name)) {
            var err = new Error("EEXIST: Extension API already defined for " + name);
            err.code = "EEXIST";
            return callback(err);
        }

        var fn;

        // The user can pass in a path to a file to require
        if (options.file) {
            try { fn = require(options.file); }
            catch (err) { return callback(err); }
            fn(vfs, onEvaluate);
        }

        // User can pass in code as a pre-buffered string
        else if (options.code) {
            try { fn = evaluate(options.code); }
            catch (err) { return callback(err); }
            fn(vfs, onEvaluate);
        }

        // Or they can provide a readable stream
        else if (options.stream) {
            consumeStream(options.stream, function (err, code) {
                if (err) return callback(err);
                var fn;
                try {
                    fn = evaluate(code);
                } catch(err) {
                    return callback(err);
                }
                fn(vfs, onEvaluate);
            });
        }

        else {
            return callback(new Error("must provide `file`, `code`, or `stream` when cache is empty for " + name));
        }

        function onEvaluate(err, exports) {
            if (err) {
                return callback(err);
            }
            exports.names = Object.keys(exports);
            exports.name = name;
            apis[name] = exports;
            meta.api = exports;
            callback(null, meta);
        }

    }

    function unextend(name, options, callback) {
        delete apis[name];
        callback(null, {});
    }

    function use(name, options, callback) {
        var api = apis[name];
        if (!api) {
            var err = new Error("ENOENT: There is no API extension named " + name);
            err.code = "ENOENT";
            return callback(err);
        }
        callback(null, {api:api});
    }

////////////////////////////////////////////////////////////////////////////////

    return vfs;

};

// Consume all data in a readable stream and call callback with full buffer.
function consumeStream(stream, callback) {
    var chunks = [];
    stream.on("data", onData);
    stream.on("end", onEnd);
    stream.on("error", onError);
    function onData(chunk) {
        chunks.push(chunk);
    }
    function onEnd() {
        cleanup();
        callback(null, chunks.join(""));
    }
    function onError(err) {
        cleanup();
        callback(err);
    }
    function cleanup() {
        stream.removeListener("data", onData);
        stream.removeListener("end", onEnd);
        stream.removeListener("error", onError);
    }
}

// node-style eval
function evaluate(code) {
    var exports = {};
    var module = { exports: exports };
    vm.runInNewContext(code, {
        require: require,
        exports: exports,
        module: module,
        console: console,
        global: global,
        process: process,
        Buffer: Buffer,
        setTimeout: setTimeout,
        clearTimeout: clearTimeout,
        setInterval: setInterval,
        clearInterval: clearInterval
    }, "dynamic-" + Date.now().toString(36), true);
    return module.exports;
}

// Calculate a proper etag from a nodefs stat object
function calcEtag(stat) {
  return (stat.isFile() ? '': 'W/') + '"' + (stat.ino || 0).toString(36) + "-" + stat.size.toString(36) + "-" + stat.mtime.valueOf().toString(36) + '"';
}

var tmpdir = os.tmpdir || function() {
    if (process.platform === 'win32') {
        return process.env.TEMP ||
            process.env.TMP ||
            (process.env.SystemRoot || process.env.windir) + '\\temp';
    } else {
        return process.env.TMPDIR ||
            process.env.TMP ||
            process.env.TEMP ||
            '/tmp';
    }
};

function uid(length) {
    return (crypto
        .randomBytes(length)
        .toString("base64")
        .slice(0, length)
        .replace(/[+\/]+/g, "")
    );
}

function tmpFile(baseDir, prefix, suffix) {
    return join(baseDir, [prefix || "", uid(20), suffix || ""].join(""));
}<|MERGE_RESOLUTION|>--- conflicted
+++ resolved
@@ -765,16 +765,10 @@
         
         if (!options.overwrite) {
             resolvePath(to, function(err, path){
-<<<<<<< HEAD
                 if (err) {
                     if (err.code == "ENOENT")
                         return innerCopy(from, to);
-=======
-                if (err && err.code == "ENOENT")
-                    return innerCopy(from, to);
                     
-                if (err) 
->>>>>>> b2ec09ce
                     return callback(err);
                 }
                 
