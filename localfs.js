var fs = require("fs");
var net = require("net");
var childProcess = require("child_process");
var constants = require("constants");
var join = require("path").join;
var pathResolve = require("path").resolve;
var pathNormalize = require("path").normalize;
var dirname = require("path").dirname;
var basename = require("path").basename;
var Stream = require("stream").Stream;
var EventEmitter = require("events").EventEmitter;
var getMime = require("simple-mime")("application/octet-stream");
var vm = require("vm");
var exists = fs.exists || require("path").exists;
var crypto = require("crypto");
var os = require("os");

module.exports = function setup(fsOptions) {
    try {
        var pty = fsOptions.local ? require('pty.nw.js') : require('pty.js');
    } catch(e) {
        console.warn("unable to initialize pty.js", e);
        pty = function(){};
    }
    // Get the separator char. In Node 0.8, we can use path.sep instead
    var pathSep = pathNormalize("/");
    
    var METAPATH   = fsOptions.metapath;
    var WSMETAPATH = fsOptions.wsmetapath;

    // Check and configure options
    var root = fsOptions.root;
    if (!root) throw new Error("root is a required option");
    root = pathNormalize(root);
    
    if (pathSep == "/" && root[0] !== "/") throw new Error("root path must start in /");
    if (root[root.length - 1] !== pathSep) root += pathSep;
    var base = root.substr(0, root.length - 1);
    // root = "/" doesn't work on windows
    if (pathSep == "\\" && root == pathSep) root = "";

    var umask = fsOptions.umask || 0750;
    if (fsOptions.hasOwnProperty('defaultEnv')) {
        fsOptions.defaultEnv.__proto__ = process.env;
    } else {
        fsOptions.defaultEnv = process.env;
    }

    // Storage for extension APIs
    var apis = {};
    // Storage for event handlers
    var handlers = {};

    // Export the API
    var vfs = {
        // File management
        resolve: resolve,
        stat: stat,
        readfile: readfile,
        readdir: readdir,
        mkfile: mkfile,
        mkdir: mkdir,
        rmfile: rmfile,
        rmdir: rmdir,
        rename: rename,
        copy: copy,
        symlink: symlink,

        // Retrieve Metadata
        metadata: metadata,

        // Wrapper around fs.watch or fs.watchFile
        watch: watch,

        // Network connection
        connect: connect,

        // Process Management
        spawn: spawn,
        pty: ptyspawn,
        execFile: execFile,

        // Basic async event emitter style API
        on: on,
        off: off,
        emit: emit,

        // Extending the API
        extend: extend,
        unextend: unextend,
        use: use
    };

////////////////////////////////////////////////////////////////////////////////

    // Realpath a file and check for access
    // callback(err, path)
    function resolvePath(path, options, callback) {
        if (!callback) {
            callback = options;
            options = {};
        }
        
        var alreadyRooted = options.alreadyRooted;
        var checkSymlinks = options.checkSymlinks === undefined ? true : options.checkSymlinks;
        
        
        if (checkSymlinks === undefined)
            checkSymlinks = true;
        if (path.substr(0, 2) == "~/")
            path = process.env.HOME + path.substr(1);
        else if (!alreadyRooted) 
            path = join(root, path);

        if (checkSymlinks && fsOptions.checkSymlinks) fs.realpath(path, check);
        else check(null, path);

        function check(err, path) {
            if (err) return callback(err);
            if (!(path === base || path.substr(0, root.length) === root)) {
                err = new Error("EACCESS: '" + path + "' not in '" + root + "'");
                err.code = "EACCESS";
                return callback(err);
            }
            callback(null, path);
        }
    }

    // A wrapper around fs.open that enforces permissions and gives extra data in
    // the callback. (err, path, fd, stat)
    function open(path, flags, mode, callback) {
        resolvePath(path, function (err, path) {
            if (err) return callback(err);
            fs.open(path, flags, mode, function (err, fd) {
                if (err) return callback(err);
                fs.fstat(fd, function (err, stat) {
                    if (err) return callback(err);
                    callback(null, path, fd, stat);
                });
            });
        });
    }

    // This helper function doesn't follow node conventions in the callback,
    // there is no err, only entry.
    function createStatEntry(file, fullpath, callback) {
        fs.lstat(fullpath, function (err, stat) {
            var entry = {
                name: file
            };

            if (err) {
                entry.err = err;
                return callback(entry);
            } else {
                entry.size = stat.size;
                entry.mtime = stat.mtime.valueOf();

                if (stat.isDirectory()) {
                    entry.mime = "inode/directory";
                } else if (stat.isBlockDevice()) entry.mime = "inode/blockdevice";
                else if (stat.isCharacterDevice()) entry.mime = "inode/chardevice";
                else if (stat.isSymbolicLink()) entry.mime = "inode/symlink";
                else if (stat.isFIFO()) entry.mime = "inode/fifo";
                else if (stat.isSocket()) entry.mime = "inode/socket";
                else {
                    entry.mime = getMime(fullpath);
                }

                if (!stat.isSymbolicLink()) {
                    return callback(entry);
                }
                fs.readlink(fullpath, function (err, link) {
                    if (entry.name == link) {
                        entry.linkStatErr = "ELOOP: recursive symlink";
                        return callback(entry);
                    }

                    if (err) {
                        entry.linkErr = err.stack;
                        return callback(entry);
                    }
                    entry.link = link;
                    resolvePath(pathResolve(dirname(fullpath), link), {alreadyRooted: true}, function (err, newpath) {
                      if (err) {
                          entry.linkStatErr = err;
                          return callback(entry);
                      }
                      createStatEntry(basename(newpath), newpath, function (linkStat) {
                          entry.linkStat = linkStat;
                          linkStat.fullPath = newpath.substr(base.length) || "/";
                          return callback(entry);
                      });
                    });
                });
            }
        });
    }

    // Common logic used by rmdir and rmfile
    function remove(path, fn, callback) {
        var meta = {};
        resolvePath(path, function (err, realpath) {
            if (err) return callback(err);
            fn(realpath, function (err) {
                if (err) return callback(err);
                
                // Remove metadata
                resolvePath(WSMETAPATH + path, function (err, realpath) {
                    if (err) return callback(null, meta);
                    
                    fn(realpath, function(){
                        return callback(null, meta);
                    });
                });
            });
        });
    }

////////////////////////////////////////////////////////////////////////////////

    function resolve(path, options, callback) {
        resolvePath(path, options, function (err, path) {
            if (err) return callback(err);
            callback(null, { path: path });
        });
    }

    function stat(path, options, callback) {

        // Make sure the parent directory is accessable
        resolvePath(dirname(path), function (err, dir) {
            if (err) return callback(err);
            var file = basename(path);
            path = join(dir, file);
            createStatEntry(file, path, function (entry) {
                if (entry.err) {
                    return callback(entry.err);
                }
                callback(null, entry);
            });
        });
    }
    
    function metadata(path, data, callback) {
        var dirpath = (path.substr(0,5) == "/_/_/" 
            ? METAPATH + dirname(path.substr(4))
            : WSMETAPATH + "/" + dirname(path));
        resolvePath(dirpath, function (err, dir) {
            if (err) return callback(err);
            
            var file = basename(path);
            path = join(dir, file);
            
            execFile("mkdir", { args: ["-p", dir] }, function(err){
                if (err) return callback(err);
                
                fs.writeFile(path, JSON.stringify(data), {}, function(err){
                    if (err) return callback(err);
                    callback(null, {});
                });
            });
        });
    }

    function readfile(path, options, callback) {

        var meta = {};

        open(path, "r", umask & 0666, function (err, path, fd, stat) {
            if (err) return callback(err);
            if (stat.isDirectory()) {
                fs.close(fd);
                err = new Error("EISDIR: Requested resource is a directory");
                err.code = "EISDIR";
                return callback(err);
            }

            // Basic file info
            meta.mime = getMime(path);
            meta.size = stat.size;
            meta.etag = calcEtag(stat);

            // ETag support
            if (options.etag === meta.etag) {
                meta.notModified = true;
                fs.close(fd);
                return callback(null, meta);
            }

            // Range support
            if (options.hasOwnProperty('range') && !(options.range.etag && options.range.etag !== meta.etag)) {
                var range = options.range;
                var start, end;
                if (range.hasOwnProperty("start")) {
                    start = range.start;
                    end = range.hasOwnProperty("end") ? range.end : meta.size - 1;
                }
                else {
                    if (range.hasOwnProperty("end")) {
                        start = meta.size - range.end;
                        end = meta.size - 1;
                    }
                    else {
                        meta.rangeNotSatisfiable = "Invalid Range";
                        fs.close(fd);
                        return callback(null, meta);
                    }
                }
                if (end < start || start < 0 || end >= stat.size) {
                    meta.rangeNotSatisfiable = "Range out of bounds";
                    fs.close(fd);
                    return callback(null, meta);
                }
                options.start = start;
                options.end = end;
                meta.size = end - start + 1;
                meta.partialContent = { start: start, end: end, size: stat.size };
            }

            // HEAD request support
            if (options.hasOwnProperty("head")) {
                fs.close(fd);
                return callback(null, meta);
            }

            // Read the file as a stream
            try {
                options.fd = fd;
                meta.stream = new fs.ReadStream(path, options);
            } catch (err) {
                fs.close(fd);
                return callback(err);
            }
            callback(null, meta);
        });
    }

    function readdir(path, options, callback) {

        var meta = {};

        resolvePath(path, function (err, path) {
            if (err) return callback(err);
            fs.stat(path, function (err, stat) {
                if (err) return callback(err);
                if (!stat.isDirectory()) {
                    err = new Error("ENOTDIR: Requested resource is not a directory");
                    err.code = "ENOTDIR";
                    return callback(err);
                }

                // ETag support
                meta.etag = calcEtag(stat);
                if (options.etag === meta.etag) {
                    meta.notModified = true;
                    return callback(null, meta);
                }

                fs.readdir(path, function (err, files) {
                    if (err) return callback(err);
                    if (options.head) {
                        return callback(null, meta);
                    }
                    var stream = new Stream();
                    stream.readable = true;
                    var paused;
                    stream.pause = function () {
                        if (paused === true) return;
                        paused = true;
                    };
                    stream.resume = function () {
                        if (paused === false) return;
                        paused = false;
                        getNext();
                    };
                    meta.stream = stream;
                    callback(null, meta);
                    var index = 0;
                    stream.resume();
                    function getNext() {
                        if (index === files.length) return done();
                        var file = files[index++];
                        var fullpath = join(path, file);

                        createStatEntry(file, fullpath, function onStatEntry(entry) {
                            stream.emit("data", entry);

                            if (!paused) {
                                getNext();
                            }
                        });
                    }
                    function done() {
                        stream.emit("end");
                    }
                });
            });
        });
    }
    
    // This is used for creating / overwriting files.  It always creates a new tmp
    // file and then renames to the final destination.
    // It will copy the properties of the existing file is there is one.
    function mkfile(path, options, realCallback) {
        var meta = {};
        var called;
        var callback = function (err) {
            if (called) {
                if (err) {
                    if (meta.stream) meta.stream.emit("error", err);
                    else console.error(err.stack);
                }
                else if (meta.stream) meta.stream.emit("saved");
                return;
            }
            called = true;
            return realCallback(err, meta);
        };

        if (options.stream && !options.stream.readable) {
            return callback(new TypeError("options.stream must be readable."));
        }

        // Pause the input for now since we're not ready to write quite yet
        var readable = options.stream;
        if (readable) {
            if (readable.pause) readable.pause();
            var buffer = [];
            readable.on("data", onData);
            readable.on("end", onEnd);
        }

        function onData(chunk) {
            buffer.push(["data", chunk]);
        }
        function onEnd() {
            buffer.push(["end"]);
        }
        function error(err) {
            resume();
            if (tempPath) {
                fs.unlink(tempPath, callback.bind(null, err));
            }
            else
                return callback(err);
        }
        
        function resume() {
            if (readable) {
                // Stop buffering events and playback anything that happened.
                readable.removeListener("data", onData);
                readable.removeListener("end", onEnd);

                buffer.forEach(function (event) {
                    readable.emit.apply(readable, event);
                });
                // Resume the input stream if possible
                if (readable.resume) readable.resume();
            }
        }
        
        var tempPath;
        var resolvedPath = "";

        mkdir();

        function mkdir() {
            if (options.parents) {
                mkdirP(dirname(path), {}, function(err) {
                    if (err) return error(err);
                    resolve();
                });
            }
            else {
                resolve();
            }
        }

        // Make sure the user has access to the directory and get the real path.
        function resolve() {
            resolvePath(path, function (err, _resolvedPath) {
                if (err) {
                    if (err.code !== "ENOENT") {
                        return error(err);
                    }
                    // If checkSymlinks is on we'll get an ENOENT when creating a new file.
                    // In that case, just resolve the parent path and go from there.
                    resolvePath(dirname(path), function (err, dir) {
                        if (err) return error(err);
                        resolvedPath = join(dir, basename(path));
                        createTempFile();
                    });
                    return;
                }
                
                resolvedPath = _resolvedPath;
                createTempFile();
            });
        }
        
        
        function createTempFile() {
            tempPath = tmpFile(tmpdir(), "." + basename(resolvedPath) + "-", "~");
            
            var retries = 1;
            var mode = options.mode || umask & 0666;
            fs.stat(resolvedPath, function(err, stat) {
                if (err && err.code !== "ENOENT") return error(err);
                
                var uid = process.getuid ? process.getuid() : 0;
                var gid = process.getgid ? process.getgid() : 0;
                
                if (stat) {
                    mode = stat.mode & 0777;
                    uid = stat.uid;
                    gid = stat.gid;
                }

                if (!stat) {
                    // check if we can create a writable file
                    fs.open(resolvedPath, constants.O_CREAT | constants.O_APPEND, function(err, fd) {
                        if (err) return error(err);
                        
                        fs.close(fd, function(err) {
                            if (err) return error(err);
                            
                            fs.unlink(resolvedPath, function(err) {
                                if (err) return error(err);
                                
                                create();
                            });
                        });
                    });
                }
                else {
                    create();
                }
                
                function create() {
                    // node 0.8.x adds a "wx" shortcut, but since it's not in 0.6.x we use the
                    // longhand here.
                    var flags = constants.O_CREAT | constants.O_WRONLY | constants.O_EXCL;
                    fs.open(tempPath, flags, mode, function (err, fd) {
                        if (err) {
                            if (err.code === "ENOENT" && retries--)
                                return fs.mkdir(tmpdir(), create);
                            return error(err);
                        }
                        
                        fs.fchown(fd, uid, gid, function(err) {
                            fs.close(fd);
                            if (err) return error(err);
                            
                            pipe(fs.WriteStream(tempPath, {
                                encoding: options.encoding || null,
                                mode: mode
                            }));
                        });
                    });
                }
            });
        }

        function pipe(writable) {
            var hadError;
            
            if (readable) {
                readable.pipe(writable);
            }
            else {
                writable.on('open', function () {
                    if (hadError) return;
                    meta.stream = wrapStream(writable);
                    callback();
                });
            }
            writable.on('error', function (err) {
                hadError = true;
                error(err);
            });
            writable.on('close', function () {
                if (hadError) return;
                swap();
            });

            resume();
        }
        
        function wrapStream(stream) {
            var emitter = new EventEmitter();
            var wrapper = {};
            
            for (var key in stream) {
                if (key !== "on" && key !== "addListener") {
                    (function(key) {
                        Object.defineProperty(wrapper, key, {
                            get : function() { return stream[key] },
                            set : function(value){ stream[key] = value; },
                            enumerable : true,
                            configurable : true
                       });
                    })(key);
                }
            }
                    
            wrapper.on = wrapper.addListener = function(type, varargs) {
                if (type == "close")
                    return emitter.on.apply(emitter, arguments);
                else
                    return stream.on.apply(stream, arguments);
            };

            wrapper._close = function() {
                emitter.emit("close");
                wrapper.on = wrapper.addListener = stream.on.bind(stream);
            };
            
            return wrapper;
        }
        
        function swap() {
            fs.rename(tempPath, resolvedPath, function (err) {
                if (err && err.code == "EXDEV") {
                    // if $TEMP is on a different decive copy the file
                    copyFile(tempPath, resolvedPath, function(err) {
                        fs.unlink(tempPath, function() {});
                        if (err) return error(err);

                        if (meta.stream) meta.stream._close();
                        callback();
                    });
                    return;
                }
                if (err) return error(err);

                if (meta.stream) meta.stream._close();
                callback();
            });
        }
        
        function copyFile(source, target, callback) {
            var cbCalled = false;
            
            var rd = fs.createReadStream(source);
            rd.on("error", function(err) {
                done(err);
            });
            var wr = fs.createWriteStream(target);
            wr.on("error", function(err) {
                done(err);
            });
            wr.on("close", function(ex) {
                done();
            });
            rd.pipe(wr);
          
            function done(err) {
                if (!cbCalled) {
                    callback(err);
                    cbCalled = true;
                }
            }
        }
    }

    function mkdirP(path, options, callback) {
        resolvePath(path, { checkSymlinks: false}, function(err, dir) {
            exists(dir, function(exists) {
                if (exists) return callback(null, {}); 
                execFile("mkdir", { args: ["-p", dir] }, function(err) {
                    if (err && err.message.indexOf("exists") > -1)
                        callback({"code": "EEXIST", "message": err.message});
                    else
                        callback(null, {});
                });
            });
        });
    }

    function mkdir(path, options, callback) {
        var meta = {};
        
        if (options.parents)
            return mkdirP(path, options, callback);
            
        // Make sure the user has access to the parent directory and get the real path.
        resolvePath(dirname(path), function (err, dir) {
            if (err) return callback(err);
            path = join(dir, basename(path));
            fs.mkdir(path, function (err) {
                if (err) return callback(err);
                callback(null, meta);
            });
        });
    }

    function rmfile(path, options, callback) {
        remove(path, fs.unlink, callback);
    }

    function rmdir(path, options, callback) {
        if (options.recursive) {
            remove(path, function(path, callback) {
                execFile("rm", {args: ["-rf", path]}, callback);
            }, callback);
        }
        else {
            remove(path, fs.rmdir, callback);
        }
    }

    function rename(path, options, callback) {
        var from, to;
        if (options.from) {
            from = options.from; to = path;
        }
        else if (options.to) {
            from = path; to = options.to;
        }
        else {
            return callback(new Error("Must specify either options.from or options.to"));
        }
        var meta = {};
        // Get real path to source
        resolvePath(from, function (err, frompath) {
            if (err) return callback(err);
            // Get real path to target dir
            resolvePath(dirname(to), function (err, dir) {
                if (err) return callback(err);
                var topath = join(dir, basename(to));
                
                exists(topath, function(exists){
                    if (options.overwrite || !exists) {
                        // Rename the file
                        fs.rename(frompath, topath, function (err) {
                            if (err) return callback(err);
                            
                            // Rename metadata
                            if (options.metadata !== false) {
                                rename(WSMETAPATH + from, {
                                    to: WSMETAPATH + to,
                                    metadata: false
                                }, function(err){
                                    callback(null, meta);
                                });
                            }
                        });
                    }
                    else {
                        var err = new Error("File already exists.");
                        err.code = "EEXIST";
                        callback(err);
                    }
                });
            });
        });
    }

    function copy(path, options, callback) {
        var from, to;
        if (options.from) {
            from = options.from; to = path;
        }
        else if (options.to) {
            from = path; to = options.to;
        }
        else {
            return callback(new Error("Must specify either options.from or options.to"));
        }
        
        if (!options.overwrite) {
            resolvePath(to, function(err, path){
                if (err && err.code == "ENOENT")
                    return innerCopy(from, to);
                    
                if (err) 
                    return callback(err);
                
                fs.stat(path, function(err, stat){
                    if (!err && stat && !stat.err) {
                        // TODO: this logic should be pushed into the application code
                        var path = to.replace(/(?:\.([\d+]))?(\.[^\.]*)?$/, function(m, d, e){
                            return "." + (parseInt(d, 10)+1 || 1) + (e ? e : "");
                        });
                        
                        copy(from, {
                            to        : path, 
                            overwrite : false, 
                            recursive : options.recursive
                        }, callback);
                    }
                    else {
                        innerCopy(from, to);
                    }
                });
            });
        }
        else {
            innerCopy(from, to);
        }
        
        function innerCopy(from, to) {
            if (options.recursive) {
                resolvePath(from, function(err, rFrom){
                    resolvePath(to, function(err, rTo){
                        spawn("cp", {
                            args: [ "-a", rFrom, rTo ],
                            stdoutEncoding : "utf8",
                            stderrEncoding : "utf8",
                            stdinEncoding : "utf8"
                        }, function(err, child){
                            if (err) return callback(err);
                            
                            var proc = child.process;
                            proc.stderr.on("data", function(d){
                                if (d)
                                    callback(new Error(d));
                            });
                            proc.stdout.on("end", function() {
                                callback(null, {
                                    to: to,
                                    meta: null
                                });
                            });
                        });
                    });
                });
            }
            else {
                readfile(from, {}, function (err, meta) {
                    if (err) return callback(err);
                    mkfile(to, {stream: meta.stream}, function (err, meta) {
                        callback(err, {
                            to: to,
                            meta: meta
                        });
                    });
                });
            }
        }
    }

    function symlink(path, options, callback) {
        if (!options.target) return callback(new Error("options.target is required"));
        var meta = {};
        // Get real path to target dir
        resolvePath(dirname(path), function (err, dir) {
            if (err) return callback(err);
            path = join(dir, basename(path));
            
            resolvePath(options.target, function (err, target) {
                if (err) return callback(err);
                fs.symlink(target, path, function (err) {
                    if (err) return callback(err);
                    callback(null, meta);
                });
            });
        });
    }

    function watch(path, options, callback) {
<<<<<<< HEAD
        // console.log(path, options)
=======
>>>>>>> b2ec09ce
        var meta = {};
        resolvePath(path, function (err, path) {
            if (err) return callback(err);
            if (options.file) {
                meta.watcher = fs.watchFile(path, options, function () {});
                meta.watcher.close = function () {
                    fs.unwatchFile(path);
                };
            }
            else {
                try {
                    meta.watcher = fs.watch(path, options, function () {});
                } catch (e) {
                    return callback(e);
                }
            }
            callback(null, meta);
        });
    }

    function connect(port, options, callback) {
        var retries = options.hasOwnProperty('retries') ? options.retries : 5;
        var retryDelay = options.hasOwnProperty('retryDelay') ? options.retryDelay : 50;
        tryConnect();
        function tryConnect() {
            var socket = net.connect(port, process.env.OPENSHIFT_DIY_IP || "localhost", function () {
                if (options.hasOwnProperty('encoding')) {
                    socket.setEncoding(options.encoding);
                }
                callback(null, {stream:socket});
            });
            socket.once("error", function (err) {
                if (err.code === "ECONNREFUSED" && retries) {
                    setTimeout(tryConnect, retryDelay);
                    retries--;
                    retryDelay *= 2;
                    return;
                }
                return callback(err);
            });
        }
    }

    function spawn(executablePath, options, callback) {
        var args = options.args || [];

        if (options.hasOwnProperty('env')) {
            options.env.__proto__ = fsOptions.defaultEnv;
        } else {
            options.env = fsOptions.defaultEnv;
        }
        
        var child;
        try {
            child = childProcess.spawn(executablePath, args, options);
        } catch (err) {
            return callback(err);
        }
        if (options.resumeStdin) child.stdin.resume();
        if (options.hasOwnProperty('stdoutEncoding')) {
            child.stdout.setEncoding(options.stdoutEncoding);
        }
        if (options.hasOwnProperty('stderrEncoding')) {
            child.stderr.setEncoding(options.stderrEncoding);
        }
        
        // node 0.10.x emits error events if the file does not exist
        child.on("error", function(err) {
          child.emit("exit", 127);
        });

        callback(null, {
            process: child
        });
    }
    
    function ptyspawn(executablePath, options, callback) {
        var args = options.args || [];
        delete options.args;
        
        if (options.hasOwnProperty('env')) {
            options.env.__proto__ = fsOptions.defaultEnv;
        } else {
            options.env = fsOptions.defaultEnv;
        }
        
        // Pty is only reading from the object itself;
        var env = {};
        for (var prop in options.env) {
            if (prop == "TMUX") continue;
            env[prop] = options.env[prop];
        }
        options.env = env;
        if (options.cwd && options.cwd.charAt(0) == "~")
            options.cwd = env.HOME + options.cwd.substr(1);

        var proc;
        try {
            proc = pty.spawn(executablePath, args, options);
            proc.on("error", function(){
                // Prevent PTY from throwing an error;
                // I don't know how to test and the src is funky because
                // it tests for .length < 2. Who is setting the other event?
            });
        } catch (err) {
            return callback(err);
        }
        
        callback(null, {
            pty: proc
        });
    }

    function execFile(executablePath, options, callback) {

        if (options.hasOwnProperty('env')) {
            options.env.__proto__ = fsOptions.defaultEnv;
        } else {
            options.env = fsOptions.defaultEnv;
        }
        
        childProcess.execFile(executablePath, options.args || [], options, function (err, stdout, stderr) {
            if (err) {
                err.stderr = stderr;
                err.stdout = stdout;
                return callback(err);
            }

            callback(null, {
                stdout: stdout,
                stderr: stderr
            });
        });
    }

    function on(name, handler, callback) {
        if (!handlers[name]) handlers[name] = [];
        handlers[name].push(handler);
        callback && callback();
    }

    function off(name, handler, callback) {
        var list = handlers[name];
        if (list) {
            var index = list.indexOf(handler);
            if (index >= 0) {
                list.splice(index, 1);
            }
        }
        callback && callback();
    }

    function emit(name, value, callback) {
        var list = handlers[name];
        if (list) {
            for (var i = 0, l = list.length; i < l; i++) {
                list[i](value);
            }
        }
        callback && callback();
    }

    function extend(name, options, callback) {

        var meta = {};
        // Pull from cache if it's already loaded.
        if (!options.redefine && apis.hasOwnProperty(name)) {
            var err = new Error("EEXIST: Extension API already defined for " + name);
            err.code = "EEXIST";
            return callback(err);
        }

        var fn;

        // The user can pass in a path to a file to require
        if (options.file) {
            try { fn = require(options.file); }
            catch (err) { return callback(err); }
            fn(vfs, onEvaluate);
        }

        // User can pass in code as a pre-buffered string
        else if (options.code) {
            try { fn = evaluate(options.code); }
            catch (err) { return callback(err); }
            fn(vfs, onEvaluate);
        }

        // Or they can provide a readable stream
        else if (options.stream) {
            consumeStream(options.stream, function (err, code) {
                if (err) return callback(err);
                var fn;
                try {
                    fn = evaluate(code);
                } catch(err) {
                    return callback(err);
                }
                fn(vfs, onEvaluate);
            });
        }

        else {
            return callback(new Error("must provide `file`, `code`, or `stream` when cache is empty for " + name));
        }

        function onEvaluate(err, exports) {
            if (err) {
                return callback(err);
            }
            exports.names = Object.keys(exports);
            exports.name = name;
            apis[name] = exports;
            meta.api = exports;
            callback(null, meta);
        }

    }

    function unextend(name, options, callback) {
        delete apis[name];
        callback(null, {});
    }

    function use(name, options, callback) {
        var api = apis[name];
        if (!api) {
            var err = new Error("ENOENT: There is no API extension named " + name);
            err.code = "ENOENT";
            return callback(err);
        }
        callback(null, {api:api});
    }

////////////////////////////////////////////////////////////////////////////////

    return vfs;

};

// Consume all data in a readable stream and call callback with full buffer.
function consumeStream(stream, callback) {
    var chunks = [];
    stream.on("data", onData);
    stream.on("end", onEnd);
    stream.on("error", onError);
    function onData(chunk) {
        chunks.push(chunk);
    }
    function onEnd() {
        cleanup();
        callback(null, chunks.join(""));
    }
    function onError(err) {
        cleanup();
        callback(err);
    }
    function cleanup() {
        stream.removeListener("data", onData);
        stream.removeListener("end", onEnd);
        stream.removeListener("error", onError);
    }
}

// node-style eval
function evaluate(code) {
    var exports = {};
    var module = { exports: exports };
    vm.runInNewContext(code, {
        require: require,
        exports: exports,
        module: module,
        console: console,
        global: global,
        process: process,
        Buffer: Buffer,
        setTimeout: setTimeout,
        clearTimeout: clearTimeout,
        setInterval: setInterval,
        clearInterval: clearInterval
    }, "dynamic-" + Date.now().toString(36), true);
    return module.exports;
}

// Calculate a proper etag from a nodefs stat object
function calcEtag(stat) {
  return (stat.isFile() ? '': 'W/') + '"' + (stat.ino || 0).toString(36) + "-" + stat.size.toString(36) + "-" + stat.mtime.valueOf().toString(36) + '"';
}

var tmpdir = os.tmpdir || function() {
    return process.env.TMPDIR ||
        process.env.TMP ||
        process.env.TEMP ||
        "/tmp";
};

if (process.platform == "win32") {
    tmpdir = function() {return "/.temp"}
}

function uid(length) {
    return (crypto
        .randomBytes(length)
        .toString("base64")
        .slice(0, length)
        .replace(/[+\/]+/g, "")
    );
}

function tmpFile(baseDir, prefix, suffix) {
    return join(baseDir, [prefix || "", uid(20), suffix || ""].join(""));
}<|MERGE_RESOLUTION|>--- conflicted
+++ resolved
@@ -860,10 +860,6 @@
     }
 
     function watch(path, options, callback) {
-<<<<<<< HEAD
-        // console.log(path, options)
-=======
->>>>>>> b2ec09ce
         var meta = {};
         resolvePath(path, function (err, path) {
             if (err) return callback(err);
