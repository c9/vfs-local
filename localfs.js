var fs = require('fs');
var net = require('net');
var childProcess = require('child_process');
var join = require('path').join;
var pathResolve = require('path').resolve;
var pathNormalize = require('path').normalize;
var dirname = require('path').dirname;
var basename = require('path').basename;
var Stream = require('stream').Stream;
var getMime = require('simple-mime')("application/octet-stream");
var vm = require('vm');
var crypto = require("crypto");

module.exports = function setup(fsOptions) {
    try {
        var pty = fsOptions.local ? require('pty.nw.js') : require('pty.js');
    } catch(e) {
        console.warn("unable to initialize pty.js", e);
        pty = function(){};
    }
    // Get the separator char. In Node 0.8, we can use path.sep instead
    var pathSep = pathNormalize("/");
    
    var METAPATH   = fsOptions.metapath;
    var WSMETAPATH = fsOptions.wsmetapath;

    // Check and configure options
    var root = fsOptions.root;
    if (!root) throw new Error("root is a required option");
    var root = pathNormalize(root);
    if (pathSep == "/" && root[0] !== "/") throw new Error("root path must start in /");
    if (root[root.length - 1] !== pathSep) root += pathSep;
    // root = "/" doesn't work on windows
    if (pathSep == "\\" && root == "/") root = "";

    var base = root.substr(0, root.length - 1);
    var umask = fsOptions.umask || 0750;
    if (fsOptions.hasOwnProperty('defaultEnv')) {
        fsOptions.defaultEnv.__proto__ = process.env;
    } else {
        fsOptions.defaultEnv = process.env;
    }

    // Storage for extension APIs
    var apis = {};
    // Storage for event handlers
    var handlers = {};

    // Export the API
    var vfs = {
        // File management
        resolve: resolve,
        stat: stat,
        readfile: readfile,
        readdir: readdir,
        mkfile: mkfile,
        mkdir: mkdir,
        rmfile: rmfile,
        rmdir: rmdir,
        rename: rename,
        copy: copy,
        symlink: symlink,

        // Retrieve Metadata
        metadata: metadata,

        // Wrapper around fs.watch or fs.watchFile
        watch: watch,

        // Network connection
        connect: connect,

        // Process Management
        spawn: spawn,
        pty: ptyspawn,
        execFile: execFile,

        // Basic async event emitter style API
        on: on,
        off: off,
        emit: emit,

        // Extending the API
        extend: extend,
        unextend: unextend,
        use: use
    };

////////////////////////////////////////////////////////////////////////////////

    // Realpath a file and check for access
    // callback(err, path)
    function resolvePath(path, callback, alreadyRooted) {
        if (path.substr(0, 2) == "~/")
            path = process.env.HOME + path.substr(1);
        else if (!alreadyRooted) 
            path = join(root, path);

        if (fsOptions.checkSymlinks) fs.realpath(path, check);
        else check(null, path);

        function check(err, path) {
            if (err) return callback(err);
            if (!(path === base || path.substr(0, root.length) === root)) {
                err = new Error("EACCESS: '" + path + "' not in '" + root + "'");
                err.code = "EACCESS";
                return callback(err);
            }
            callback(null, path);
        }
    }

    // A wrapper around fs.open that enforces permissions and gives extra data in
    // the callback. (err, path, fd, stat)
    function open(path, flags, mode, callback) {
        resolvePath(path, function (err, path) {
            if (err) return callback(err);
            fs.open(path, flags, mode, function (err, fd) {
                if (err) return callback(err);
                fs.fstat(fd, function (err, stat) {
                    if (err) return callback(err);
                    callback(null, path, fd, stat);
                });
            });
        });
    }

    // This helper function doesn't follow node conventions in the callback,
    // there is no err, only entry.
    function createStatEntry(file, fullpath, callback) {
        fs.lstat(fullpath, function (err, stat) {
            var entry = {
                name: file
            };

            if (err) {
                entry.err = err;
                return callback(entry);
            } else {
                entry.size = stat.size;
                entry.mtime = stat.mtime.valueOf();

                if (stat.isDirectory()) {
                    entry.mime = "inode/directory";
                } else if (stat.isBlockDevice()) entry.mime = "inode/blockdevice";
                else if (stat.isCharacterDevice()) entry.mime = "inode/chardevice";
                else if (stat.isSymbolicLink()) entry.mime = "inode/symlink";
                else if (stat.isFIFO()) entry.mime = "inode/fifo";
                else if (stat.isSocket()) entry.mime = "inode/socket";
                else {
                    entry.mime = getMime(fullpath);
                }

                if (!stat.isSymbolicLink()) {
                    return callback(entry);
                }
                fs.readlink(fullpath, function (err, link) {
                    if (entry.name == link) {
                        entry.linkStatErr = "ELOOP: recursive symlink";
                        return callback(entry);
                    }

                    if (err) {
                        entry.linkErr = err.stack;
                        return callback(entry);
                    }
                    entry.link = link;
                    resolvePath(pathResolve(dirname(fullpath), link), function (err, newpath) {
                      if (err) {
                          entry.linkStatErr = err;
                          return callback(entry);
                      }
                      createStatEntry(basename(newpath), newpath, function (linkStat) {
                          entry.linkStat = linkStat;
                          linkStat.fullPath = newpath.substr(base.length) || "/";
                          return callback(entry);
                      });
                    }, true/*alreadyRooted*/);
                });
            }
        });
    }

    // Common logic used by rmdir and rmfile
    function remove(path, fn, callback) {
        var meta = {};
        resolvePath(path, function (err, realpath) {
            if (err) return callback(err);
            fn(realpath, function (err) {
                if (err) return callback(err);
                
                // Remove metadata
                resolvePath(WSMETAPATH + path, function (err, realpath) {
                    if (err) return callback(null, meta);
                    
                    fn(realpath, function(){
                        return callback(null, meta);
                    });
                });
            });
        });
    }

////////////////////////////////////////////////////////////////////////////////

    function resolve(path, options, callback) {
        resolvePath(path, function (err, path) {
            if (err) return callback(err);
            callback(null, { path: path });
        }, options.alreadyRooted);
    }

    function stat(path, options, callback) {

        // Make sure the parent directory is accessable
        resolvePath(dirname(path), function (err, dir) {
            if (err) return callback(err);
            var file = basename(path);
            path = join(dir, file);
            createStatEntry(file, path, function (entry) {
                if (entry.err) {
                    return callback(entry.err);
                }
                callback(null, entry);
            });
        });
    }
    
    function metadata(path, data, callback) {
        var dirpath = (path.substr(0,5) == "/_/_/" 
            ? METAPATH + dirname(path.substr(4))
            : WSMETAPATH + "/" + dirname(path));
        resolvePath(dirpath, function (err, dir) {
            if (err) return callback(err);
            
            var file = basename(path);
            path = join(dir, file);
            
            execFile("mkdir", { args: ["-p", dir] }, function(err){
                if (err) return callback(err);
                
                fs.writeFile(path, JSON.stringify(data), {}, function(err){
                    if (err) return callback(err);
                    callback(null, {});
                });
            });
        });
    }

    function readfile(path, options, callback) {

        var meta = {};

        open(path, "r", umask & 0666, function (err, path, fd, stat) {
            if (err) return callback(err);
            if (stat.isDirectory()) {
                fs.close(fd);
                var err = new Error("EISDIR: Requested resource is a directory");
                err.code = "EISDIR";
                return callback(err);
            }

            // Basic file info
            meta.mime = getMime(path);
            meta.size = stat.size;
            meta.etag = calcEtag(stat);

            // ETag support
            if (options.etag === meta.etag) {
                meta.notModified = true;
                fs.close(fd);
                return callback(null, meta);
            }

            // Range support
            if (options.hasOwnProperty('range') && !(options.range.etag && options.range.etag !== meta.etag)) {
                var range = options.range;
                var start, end;
                if (range.hasOwnProperty("start")) {
                    start = range.start;
                    end = range.hasOwnProperty("end") ? range.end : meta.size - 1;
                }
                else {
                    if (range.hasOwnProperty("end")) {
                        start = meta.size - range.end;
                        end = meta.size - 1;
                    }
                    else {
                        meta.rangeNotSatisfiable = "Invalid Range";
                        fs.close(fd);
                        return callback(null, meta);
                    }
                }
                if (end < start || start < 0 || end >= stat.size) {
                    meta.rangeNotSatisfiable = "Range out of bounds";
                    fs.close(fd);
                    return callback(null, meta);
                }
                options.start = start;
                options.end = end;
                meta.size = end - start + 1;
                meta.partialContent = { start: start, end: end, size: stat.size };
            }

            // HEAD request support
            if (options.hasOwnProperty("head")) {
                fs.close(fd);
                return callback(null, meta);
            }

            // Read the file as a stream
            try {
                options.fd = fd;
                meta.stream = new fs.ReadStream(path, options);
            } catch (err) {
                fs.close(fd);
                return callback(err);
            }
            callback(null, meta);
        });
    }

    function readdir(path, options, callback) {

        var meta = {};

        resolvePath(path, function (err, path) {
            if (err) return callback(err);
            fs.stat(path, function (err, stat) {
                if (err) return callback(err);
                if (!stat.isDirectory()) {
                    err = new Error("ENOTDIR: Requested resource is not a directory");
                    err.code = "ENOTDIR";
                    return callback(err);
                }

                // ETag support
                meta.etag = calcEtag(stat);
                if (options.etag === meta.etag) {
                    meta.notModified = true;
                    return callback(null, meta);
                }

                fs.readdir(path, function (err, files) {
                    if (err) return callback(err);
                    if (options.head) {
                        return callback(null, meta);
                    }
                    var stream = new Stream();
                    stream.readable = true;
                    var paused;
                    stream.pause = function () {
                        if (paused === true) return;
                        paused = true;
                    };
                    stream.resume = function () {
                        if (paused === false) return;
                        paused = false;
                        getNext();
                    };
                    meta.stream = stream;
                    callback(null, meta);
                    var index = 0;
                    stream.resume();
                    function getNext() {
                        if (index === files.length) return done();
                        var file = files[index++];
                        var fullpath = join(path, file);

                        createStatEntry(file, fullpath, function onStatEntry(entry) {
                            stream.emit("data", entry);

                            if (!paused) {
                                getNext();
                            }
                        });
                    }
                    function done() {
                        stream.emit("end");
                    }
                });
            });
        });
    }

    function mkfile(path, options, realCallback) {
        var meta = {};
        var called;
        var callback = function (err) {
            if (called) {
                if (err) {
                    if (meta.stream) meta.stream.emit("error", err);
                    else console.error(err.stack);
                }
                else if (meta.stream) meta.stream.emit("saved");
                return;
            }
            called = true;
            return realCallback(err, meta);
        };

        if (options.stream && !options.stream.readable) {
            return callback(new TypeError("options.stream must be readable."));
        }

        // Pause the input for now since we're not ready to write quite yet
        var readable = options.stream;
        if (readable) {
            if (readable.pause) readable.pause();
            var buffer = [];
            readable.on("data", onData);
            readable.on("end", onEnd);
        }

        function onData(chunk) {
            buffer.push(["data", chunk]);
        }
        function onEnd() {
            buffer.push(["end"]);
        }
        function error(err) {
            resume();
            if (err) return callback(err);
        }
        
        function resume() {
            if (readable) {
                // Stop buffering events and playback anything that happened.
                readable.removeListener("data", onData);
                readable.removeListener("end", onEnd);

                buffer.forEach(function (event) {
                    readable.emit.apply(readable, event);
                });
                // Resume the input stream if possible
                if (readable.resume) readable.resume();
            }            
        }

        // Make sure the user has access to the directory and get the real path.
        resolvePath(path, function (err, resolvedPath) {
            if (err) {
                if (err.code !== "ENOENT") {
                    return error(err);
                }
                // If checkSymlinks is on we'll get an ENOENT when creating a new file.
                // In that case, just resolve the parent path and go from there.
                resolvePath(dirname(path), function (err, dir) {
                    if (err) return error(err);
                    onPath(join(dir, basename(path)));
                });
                return;
            }
            onPath(resolvedPath);
        });

        var tempPath;

        function createTempFile(resolvedPath) {
            tempPath = tmpFile("vfs-");
        }


        function onPath(path) {
            var hadError;
            
            if (!options.mode) options.mode = umask & 0666;
            var writable = new fs.WriteStream(path, options);
            if (readable) {
                readable.pipe(writable);
            }
            else {
                writable.on('open', function () {
                    if (hadError) return;
                    meta.stream = writable;
                    callback();
                });
            }
            writable.on('error', function (err) {
                hadError = true;
                error(err);
            });
            writable.on('close', function () {
                if (hadError) return;
                callback();
            });

            resume();
        }
    }

    function mkdir(path, options, callback) {
        var meta = {};
        // Make sure the user has access to the parent directory and get the real path.
        resolvePath(dirname(path), function (err, dir) {
            if (err) return callback(err);
            path = join(dir, basename(path));
            fs.mkdir(path, function (err) {
                if (err) return callback(err);
                callback(null, meta);
            });
        });
    }

    function rmfile(path, options, callback) {
        remove(path, fs.unlink, callback);
    }

    function rmdir(path, options, callback) {
        if (options.recursive) {
            remove(path, function(path, callback) {
                execFile("rm", {args: ["-rf", path]}, callback);
            }, callback);
        }
        else {
            remove(path, fs.rmdir, callback);
        }
    }

    function rename(path, options, callback) {
        var from, to;
        if (options.from) {
            from = options.from; to = path;
        }
        else if (options.to) {
            from = path; to = options.to;
        }
        else {
            return callback(new Error("Must specify either options.from or options.to"));
        }
        var meta = {};
        // Get real path to source
        resolvePath(from, function (err, frompath) {
            if (err) return callback(err);
            // Get real path to target dir
            resolvePath(dirname(to), function (err, dir) {
                if (err) return callback(err);
                var topath = join(dir, basename(to));
                
                fs.exists(topath, function(exists){
                    if (options.overwrite || !exists) {
                        // Rename the file
                        fs.rename(frompath, topath, function (err) {
                            if (err) return callback(err);
                            
                            // Rename metadata
                            if (options.metadata !== false) {
                                rename(WSMETAPATH + from, {
                                    to: WSMETAPATH + to,
                                    metadata: false
                                }, function(err){
                                    console.log("HERE:", err);
                                    callback(null, meta);
                                });
                            }
                        });
                    }
                    else {
                        var err = new Error("File already exists.")
                        err.code = "EEXIST";
                        callback(err);
                    }
                })
            });
        });
    }

    function copy(path, options, callback) {
        var from, to;
        if (options.from) {
            from = options.from; to = path;
        }
        else if (options.to) {
            from = path; to = options.to;
        }
        else {
            return callback(new Error("Must specify either options.from or options.to"));
        }
        
        if (!options.overwrite) {
            resolvePath(to, function(err, path){
                if (err) return callback(err);
                
                fs.stat(path, function(err, stat){
                    if (!err && stat && !stat.err) {
                        var path = to.replace(/(?:\.([\d+]))?(\.[^\.]*)?$/, function(m, d, e){
                            return "." + (parseInt(d, 10)+1 || 1) + (e ? e : "");
                        });
                        
                        copy(from, {
                            to        : path, 
                            overwrite : false, 
                            recursive : options.recursive
                        }, callback);
                    }
                    else {
                        innerCopy(from, to);
                    }
                });
            });
        }
        else {
            innerCopy(from, to);
        }
        
        function innerCopy(from, to) {
            if (options.recursive) {
                resolvePath(from, function(err, rFrom){
                    resolvePath(to, function(err, rTo){
                        spawn("cp", {
                            args: [ "-a", rFrom, rTo ],
                            stdoutEncoding : "utf8",
                            stderrEncoding : "utf8",
                            stdinEncoding : "utf8"
                        }, function(err, child){
                            if (err) return callback(err);
                            
                            var proc = child.process;
                            proc.stderr.on("data", function(d){
                                if (d)
                                    callback(new Error(d));
                            });
                            proc.stdout.on("end", function() {
                                callback(null, {
                                    to: to,
                                    meta: null
                                });
                            });
                        });
                    });
                });
            }
            else {
                readfile(from, {}, function (err, meta) {
                    if (err) return callback(err);
                    mkfile(to, {stream: meta.stream}, function (err, meta) {
                        callback(err, {
                            to: to,
                            meta: meta
                        })
                    });
                });
            }
        }
    }

    function symlink(path, options, callback) {
        if (!options.target) return callback(new Error("options.target is required"));
        var meta = {};
        // Get real path to target dir
        resolvePath(dirname(path), function (err, dir) {
            if (err) return callback(err);
            path = join(dir, basename(path));
            
            resolvePath(options.target, function (err, target) {
                fs.symlink(target, path, function (err) {
                    if (err) return callback(err);
                    callback(null, meta);
                });
            });
        });
    }

    function watch(path, options, callback) {
        var meta = {};
        resolvePath(path, function (err, path) {
            if (err) return callback(err);
            if (options.file) {
                meta.watcher = fs.watchFile(path, options, function () {});
                meta.watcher.close = function () {
                    fs.unwatchFile(path);
                };
            }
            else {
                try {
                    meta.watcher = fs.watch(path, options, function () {});
                } catch (e) {
                    return callback(e);
                }
            }
            callback(null, meta);
        });
    }

    function connect(port, options, callback) {
        var retries = options.hasOwnProperty('retries') ? options.retries : 5;
        var retryDelay = options.hasOwnProperty('retryDelay') ? options.retryDelay : 50;
        tryConnect();
        function tryConnect() {
            var socket = net.connect(port, process.env.OPENSHIFT_DIY_IP || "localhost", function () {
                if (options.hasOwnProperty('encoding')) {
                    socket.setEncoding(options.encoding);
                }
                callback(null, {stream:socket});
            });
            socket.once("error", function (err) {
                if (err.code === "ECONNREFUSED" && retries) {
                    setTimeout(tryConnect, retryDelay);
                    retries--;
                    retryDelay *= 2;
                    return;
                }
                return callback(err);
            });
        }
    }

    function spawn(executablePath, options, callback) {
        var args = options.args || [];

        if (options.hasOwnProperty('env')) {
            options.env.__proto__ = fsOptions.defaultEnv;
        } else {
            options.env = fsOptions.defaultEnv;
        }
        
        var child;
        try {
            child = childProcess.spawn(executablePath, args, options);
        } catch (err) {
            return callback(err);
        }
        if (options.resumeStdin) child.stdin.resume();
        if (options.hasOwnProperty('stdoutEncoding')) {
            child.stdout.setEncoding(options.stdoutEncoding);
        }
        if (options.hasOwnProperty('stderrEncoding')) {
            child.stderr.setEncoding(options.stderrEncoding);
        }
        
        // node 0.10.x emits error events if the file does not exist
        child.on("error", function(err) {
          child.emit("exit", 127);
        });

        callback(null, {
            process: child
        });
    }
    
    function ptyspawn(executablePath, options, callback) {
        var args = options.args || [];
        delete options.args;
        
        if (options.hasOwnProperty('env')) {
            options.env.__proto__ = fsOptions.defaultEnv;
        } else {
            options.env = fsOptions.defaultEnv;
        }
<<<<<<< HEAD
        
        // Pty is only reading from the object itself;
        var env = {};
        for (var prop in options.env) {
            if (prop == "TMUX") continue;
            env[prop] = options.env[prop];
        }
        options.env = env;
        if (options.cwd && options.cwd.charAt(0) == "~")
            options.cwd = env.HOME + options.cwd.substr(1);
=======
>>>>>>> 85cf5c4b

        try {
            var proc = pty.spawn(executablePath, args, options);
            proc.on("error", function(){
                // Prevent PTY from throwing an error;
                // I don't know how to test and the src is funky because
                // it tests for .length < 2. Who is setting the other event?
            });
        } catch (err) {
            return callback(err);
        }
        
        callback(null, {
            pty: proc
        });
    }

    function execFile(executablePath, options, callback) {

        if (options.hasOwnProperty('env')) {
            options.env.__proto__ = fsOptions.defaultEnv;
        } else {
            options.env = fsOptions.defaultEnv;
        }
        
        childProcess.execFile(executablePath, options.args || [], options, function (err, stdout, stderr) {
            if (err) {
                err.stderr = stderr;
                err.stdout = stdout;
                return callback(err);
            }

            callback(null, {
                stdout: stdout,
                stderr: stderr
            });
        });
    }

    function on(name, handler, callback) {
        if (!handlers[name]) handlers[name] = [];
        handlers[name].push(handler);
        callback && callback();
    }

    function off(name, handler, callback) {
        var list = handlers[name];
        if (list) {
            var index = list.indexOf(handler);
            if (index >= 0) {
                list.splice(index, 1);
            }
        }
        callback && callback();
    }

    function emit(name, value, callback) {
        var list = handlers[name];
        if (list) {
            for (var i = 0, l = list.length; i < l; i++) {
                list[i](value);
            }
        }
        callback && callback();
    }

    function extend(name, options, callback) {

        var meta = {};
        // Pull from cache if it's already loaded.
        if (!options.redefine && apis.hasOwnProperty(name)) {
            var err = new Error("EEXIST: Extension API already defined for " + name);
            err.code = "EEXIST";
            return callback(err);
        }

        var fn;

        // The user can pass in a path to a file to require
        if (options.file) {
            try { fn = require(options.file); }
            catch (err) { return callback(err); }
            fn(vfs, onEvaluate);
        }

        // User can pass in code as a pre-buffered string
        else if (options.code) {
            try { fn = evaluate(options.code); }
            catch (err) { return callback(err); }
            fn(vfs, onEvaluate);
        }

        // Or they can provide a readable stream
        else if (options.stream) {
            consumeStream(options.stream, function (err, code) {
                if (err) return callback(err);
                var fn;
                try {
                    fn = evaluate(code);
                } catch(err) {
                    return callback(err);
                }
                fn(vfs, onEvaluate);
            });
        }

        else {
            return callback(new Error("must provide `file`, `code`, or `stream` when cache is empty for " + name));
        }

        function onEvaluate(err, exports) {
            if (err) {
                return callback(err);
            }
            exports.names = Object.keys(exports);
            exports.name = name;
            apis[name] = exports;
            meta.api = exports;
            callback(null, meta);
        }

    }

    function unextend(name, options, callback) {
        delete apis[name];
        callback(null, {});
    }

    function use(name, options, callback) {
        var api = apis[name];
        if (!api) {
            var err = new Error("ENOENT: There is no API extension named " + name);
            err.code = "ENOENT";
            return callback(err);
        }
        callback(null, {api:api});
    }

////////////////////////////////////////////////////////////////////////////////

    return vfs;

};

// Consume all data in a readable stream and call callback with full buffer.
function consumeStream(stream, callback) {
    var chunks = [];
    stream.on("data", onData);
    stream.on("end", onEnd);
    stream.on("error", onError);
    function onData(chunk) {
        chunks.push(chunk);
    }
    function onEnd() {
        cleanup();
        callback(null, chunks.join(""));
    }
    function onError(err) {
        cleanup();
        callback(err);
    }
    function cleanup() {
        stream.removeListener("data", onData);
        stream.removeListener("end", onEnd);
        stream.removeListener("error", onError);
    }
}

// node-style eval
function evaluate(code) {
    var exports = {};
    var module = { exports: exports };
    vm.runInNewContext(code, {
        require: require,
        exports: exports,
        module: module,
        console: console,
        global: global,
        process: process,
        Buffer: Buffer,
        setTimeout: setTimeout,
        clearTimeout: clearTimeout,
        setInterval: setInterval,
        clearInterval: clearInterval
    }, "dynamic-" + Date.now().toString(36), true);
    return module.exports;
}

// Calculate a proper etag from a nodefs stat object
function calcEtag(stat) {
  return (stat.isFile() ? '': 'W/') + '"' + (stat.ino || 0).toString(36) + "-" + stat.size.toString(36) + "-" + stat.mtime.valueOf().toString(36) + '"';
}

function tmpDir() {
    return process.env.TMPDIR ||
        process.env.TMP ||
        process.env.TEMP ||
        "/tmp";
}

function uid(length) {
    return (crypto
        .randomBytes(length)
        .toString("base64")
        .slice(0, length)
    );
}

function tmpFile(prefix, suffix) {
    return join(tmpDir(), [prefix || "", uid(32), suffix || ""].join());
}<|MERGE_RESOLUTION|>--- conflicted
+++ resolved
@@ -30,9 +30,6 @@
     var root = pathNormalize(root);
     if (pathSep == "/" && root[0] !== "/") throw new Error("root path must start in /");
     if (root[root.length - 1] !== pathSep) root += pathSep;
-    // root = "/" doesn't work on windows
-    if (pathSep == "\\" && root == "/") root = "";
-
     var base = root.substr(0, root.length - 1);
     var umask = fsOptions.umask || 0750;
     if (fsOptions.hasOwnProperty('defaultEnv')) {
@@ -687,7 +684,7 @@
         var retryDelay = options.hasOwnProperty('retryDelay') ? options.retryDelay : 50;
         tryConnect();
         function tryConnect() {
-            var socket = net.connect(port, process.env.OPENSHIFT_DIY_IP || "localhost", function () {
+            var socket = net.connect(port, function () {
                 if (options.hasOwnProperty('encoding')) {
                     socket.setEncoding(options.encoding);
                 }
@@ -727,11 +724,6 @@
         if (options.hasOwnProperty('stderrEncoding')) {
             child.stderr.setEncoding(options.stderrEncoding);
         }
-        
-        // node 0.10.x emits error events if the file does not exist
-        child.on("error", function(err) {
-          child.emit("exit", 127);
-        });
 
         callback(null, {
             process: child
@@ -747,7 +739,6 @@
         } else {
             options.env = fsOptions.defaultEnv;
         }
-<<<<<<< HEAD
         
         // Pty is only reading from the object itself;
         var env = {};
@@ -758,8 +749,6 @@
         options.env = env;
         if (options.cwd && options.cwd.charAt(0) == "~")
             options.cwd = env.HOME + options.cwd.substr(1);
-=======
->>>>>>> 85cf5c4b
 
         try {
             var proc = pty.spawn(executablePath, args, options);
